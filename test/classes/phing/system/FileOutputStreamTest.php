--- conflicted
+++ resolved
@@ -1,97 +1,3 @@
-<<<<<<< HEAD
-<?php
-
-/*
- *  $Id: CommandlineTest.php 123 2006-09-14 20:19:08Z mrook $
- *
- * THIS SOFTWARE IS PROVIDED BY THE COPYRIGHT HOLDERS AND CONTRIBUTORS
- * "AS IS" AND ANY EXPRESS OR IMPLIED WARRANTIES, INCLUDING, BUT NOT
- * LIMITED TO, THE IMPLIED WARRANTIES OF MERCHANTABILITY AND FITNESS FOR
- * A PARTICULAR PURPOSE ARE DISCLAIMED. IN NO EVENT SHALL THE COPYRIGHT
- * OWNER OR CONTRIBUTORS BE LIABLE FOR ANY DIRECT, INDIRECT, INCIDENTAL,
- * SPECIAL, EXEMPLARY, OR CONSEQUENTIAL DAMAGES (INCLUDING, BUT NOT
- * LIMITED TO, PROCUREMENT OF SUBSTITUTE GOODS OR SERVICES; LOSS OF USE,
- * DATA, OR PROFITS; OR BUSINESS INTERRUPTION) HOWEVER CAUSED AND ON ANY
- * THEORY OF LIABILITY, WHETHER IN CONTRACT, STRICT LIABILITY, OR TORT
- * (INCLUDING NEGLIGENCE OR OTHERWISE) ARISING IN ANY WAY OUT OF THE USE
- * OF THIS SOFTWARE, EVEN IF ADVISED OF THE POSSIBILITY OF SUCH DAMAGE.
- *
- * This software consists of voluntary contributions made by many individuals
- * and is licensed under the LGPL. For more information please see
- * <http://phing.info>.
- */
-
-
-require_once 'PHPUnit2/Framework/TestCase.php';
-
-
-/**
- * Unit test for FileOutputStream.
- *
- * @author Hans Lellelid <hans@xmpl.org>
- * @package phing.system
- */
-class FileOutputStreamTest extends PHPUnit2_Framework_TestCase {
-
-	/**
-	 * @var FileOutputStream
-	 */
-    private $outStream;
-    
-    public function setUp() {
-		$this->tmpFile = new File("tmp/" . get_class($this) . ".txt");
-        $this->outStream = new FileOutputStream($this->tmpFile);
-    }
-    
-    public function tearDown() {
-    	FileSystem::unlink($this->tmpFile->getAbsolutePath());
-    }
-    
-    public function assertFileContents($contents)
-    {
-    	$actual = file_get_contents($this->tmpFile->getAbsolutePath());
-    	$this->assertEquals($contents, $actual, "Expected file contents to match; expected '" . $contents . "', actual '" . $actual . "'");
-    }
-    
-    public function testWrite() {
-    	
-    	$string = "0123456789";
-    	$this->outStream->write($string);
-    	
-    	$this->assertFileContents($string);
-
-    	$newstring = $string;
-    	
-    	// check offset (no len)
-    	$this->outStream->write($string, 1);
-    	$this->outStream->flush();
-    	$newstring .= '123456789';
-    	$this->assertFileContents($newstring);
-    	
-    	// check len (no offset)
-    	$this->outStream->write($string, 0, 3);
-    	$this->outStream->flush();
-    	$newstring .= '012';
-    	$this->assertFileContents($newstring);
-
-    	
-    }
-    
-    public function testFlush() {
-    
-    	$this->outStream->write("Some data");
-		$this->outStream->flush();
-		$this->outStream->close();
-
-		try {
-			$this->outStream->flush();
-			$this->fail("Expected IOException when attempting to flush a closed stream.");
-		} catch (IOException $ioe) {
-			// exception is expected
-		}
-    }
-    
-=======
 <?php
 
 /*
@@ -184,5 +90,4 @@
 		}
     }
     
->>>>>>> ee602091
 }