<<<<<<< HEAD
<?php

/*
 *  $Id$
 *
 * THIS SOFTWARE IS PROVIDED BY THE COPYRIGHT HOLDERS AND CONTRIBUTORS
 * "AS IS" AND ANY EXPRESS OR IMPLIED WARRANTIES, INCLUDING, BUT NOT
 * LIMITED TO, THE IMPLIED WARRANTIES OF MERCHANTABILITY AND FITNESS FOR
 * A PARTICULAR PURPOSE ARE DISCLAIMED. IN NO EVENT SHALL THE COPYRIGHT
 * OWNER OR CONTRIBUTORS BE LIABLE FOR ANY DIRECT, INDIRECT, INCIDENTAL,
 * SPECIAL, EXEMPLARY, OR CONSEQUENTIAL DAMAGES (INCLUDING, BUT NOT
 * LIMITED TO, PROCUREMENT OF SUBSTITUTE GOODS OR SERVICES; LOSS OF USE,
 * DATA, OR PROFITS; OR BUSINESS INTERRUPTION) HOWEVER CAUSED AND ON ANY
 * THEORY OF LIABILITY, WHETHER IN CONTRACT, STRICT LIABILITY, OR TORT
 * (INCLUDING NEGLIGENCE OR OTHERWISE) ARISING IN ANY WAY OUT OF THE USE
 * OF THIS SOFTWARE, EVEN IF ADVISED OF THE POSSIBILITY OF SUCH DAMAGE.
 *
 * This software consists of voluntary contributions made by many individuals
 * and is licensed under the LGPL. For more information please see
 * <http://phing.info>.
 */

require_once 'PHPUnit2/Framework/TestCase.php';





/**
 * Unit test for mappers.
 *
 * @author Hans Lellelid <hans@xmpl.org>
 * @author Stefan Bodewig <stefan.bodewig@epost.de> (Ant)
 * @package phing.types
 */
class MapperTest extends PHPUnit2_Framework_TestCase {

    private $project;

    public function setUp() {
        $this->project = new Project();                    
        $this->project->setBasedir(dirname(__FILE__));
    }

    public function testEmptyElementIfIsReference() {
        $m = new Mapper($this->project);
        $m->setFrom("*.java");
        try {
            $m->setRefid(new Reference("dummyref"));
            $this->fail("Can add reference to Mapper with from attribute set");
        } catch (BuildException $be) {
            $this->assertEquals("You must not specify more than one attribute when using refid", $be->getMessage());
        }

        $m = new Mapper($this->project);
        $m->setRefid(new Reference("dummyref"));
        try {
            $m->setFrom("*.java");
            $this->fail("Can set from in Mapper that is a reference.");
        } catch (BuildException $be) {
            $this->assertEquals("You must not specify more than one attribute when using refid", $be->getMessage());
        }

        $m = new Mapper($this->project);
        $m->setRefid(new Reference("dummyref"));
        try {
            $m->setTo("*.java");
            $this->fail("Can set to in Mapper that is a reference.");
        } catch (BuildException $be) {
            $this->assertEquals("You must not specify more than one attribute when using refid", $be->getMessage());
        }
        try {
            $m = new Mapper($this->project);
            $m->setRefid(new Reference("dummyref"));
            $m->setType("glob");
            $this->fail("Can set type in Mapper that is a reference.");
        } catch (BuildException $be) {
            $this->assertEquals("You must not specify more than one attribute when using refid", $be->getMessage());
        }
    }

    public function testCircularReferenceCheck() {
        $m = new Mapper($this->project);
        $this->project->addReference("dummy", $m);
        $m->setRefid(new Reference("dummy"));
        try {
            $m->getImplementation();
            $this->fail("Can make Mapper a Reference to itself.");
        } catch (BuildException $be) {
            $this->assertEquals("This data type contains a circular reference.", $be->getMessage());
        }

        // dummy1 --> dummy2 --> dummy3 --> dummy1
        $m1 = new Mapper($this->project);
        $this->project->addReference("dummy1", $m1);
        $m1->setRefid(new Reference("dummy2"));
        $m2 = new Mapper($this->project);
        $this->project->addReference("dummy2", $m2);
        $m2->setRefid(new Reference("dummy3"));
        $m3 = new Mapper($this->project);
        $this->project->addReference("dummy3", $m3);
        $m3->setRefid(new Reference("dummy1"));
        try {
            $m1->getImplementation();
            $this->fail("Can make circular reference.");
        } catch (BuildException $be) {
            $this->assertEquals("This data type contains a circular reference.", $be->getMessage());
        }

        // dummy1 --> dummy2 --> dummy3 
        // (which holds a glob mapper from "*.java" to "*.class"
        $m1 = new Mapper($this->project);
        $this->project->addReference("dummy1", $m1);
        $m1->setRefid(new Reference("dummy2"));
        $m2 = new Mapper($this->project);
        $this->project->addReference("dummy2", $m2);
        $m2->setRefid(new Reference("dummy3"));
        $m3 = new Mapper($this->project);
        $this->project->addReference("dummy3", $m3);
        
        $m3->setType("glob");
        $m3->setFrom("*.java");
        $m3->setTo("*.class");
                
        $fmm = $m1->getImplementation();
        $this->assertTrue($fmm instanceof GlobMapper, "Should be instance of GlobMapper");
        $result = $fmm->main("a.java");
        $this->assertEquals(1, count($result));
        $this->assertEquals("a.class", $result[0]);
    }

    public function testCopyTaskWithTwoFilesets() {
        $t = new TaskdefForCopyTest("test1");
        try {
            $t->setUp();
            $t->test1();
            $t->tearDown();
        } catch(Exception $e) {
            $t->tearDown();
            throw $e;
        }        
    }
    
}


class TaskdefForCopyTest extends BuildFileTest {

    public function setUp() {
        $this->configureProject(PHING_TEST_BASE . "/etc/types/mapper.xml");
    }

    public function tearDown() {
        $this->executeTarget("cleanup");
    }

    public function test1() { 
        $this->executeTarget("test1");
    }
=======
<?php

/*
 *  $Id$
 *
 * THIS SOFTWARE IS PROVIDED BY THE COPYRIGHT HOLDERS AND CONTRIBUTORS
 * "AS IS" AND ANY EXPRESS OR IMPLIED WARRANTIES, INCLUDING, BUT NOT
 * LIMITED TO, THE IMPLIED WARRANTIES OF MERCHANTABILITY AND FITNESS FOR
 * A PARTICULAR PURPOSE ARE DISCLAIMED. IN NO EVENT SHALL THE COPYRIGHT
 * OWNER OR CONTRIBUTORS BE LIABLE FOR ANY DIRECT, INDIRECT, INCIDENTAL,
 * SPECIAL, EXEMPLARY, OR CONSEQUENTIAL DAMAGES (INCLUDING, BUT NOT
 * LIMITED TO, PROCUREMENT OF SUBSTITUTE GOODS OR SERVICES; LOSS OF USE,
 * DATA, OR PROFITS; OR BUSINESS INTERRUPTION) HOWEVER CAUSED AND ON ANY
 * THEORY OF LIABILITY, WHETHER IN CONTRACT, STRICT LIABILITY, OR TORT
 * (INCLUDING NEGLIGENCE OR OTHERWISE) ARISING IN ANY WAY OUT OF THE USE
 * OF THIS SOFTWARE, EVEN IF ADVISED OF THE POSSIBILITY OF SUCH DAMAGE.
 *
 * This software consists of voluntary contributions made by many individuals
 * and is licensed under the LGPL. For more information please see
 * <http://phing.info>.
 */

require_once 'PHPUnit/Framework/TestCase.php';
include_once 'phing/BuildFileTest.php';
include_once 'phing/types/Mapper.php';
include_once 'phing/Project.php';
include_once 'phing/types/Reference.php';

/**
 * Unit test for mappers.
 *
 * @author Hans Lellelid <hans@xmpl.org>
 * @author Stefan Bodewig <stefan.bodewig@epost.de> (Ant)
 * @package phing.types
 */
class MapperTest extends PHPUnit_Framework_TestCase {

    private $project;

    public function setUp() {
        $this->project = new Project();                    
        $this->project->setBasedir(dirname(__FILE__));
    }

    public function testEmptyElementIfIsReference() {
        $m = new Mapper($this->project);
        $m->setFrom("*.java");
        try {
            $m->setRefid(new Reference("dummyref"));
            $this->fail("Can add reference to Mapper with from attribute set");
        } catch (BuildException $be) {
            $this->assertEquals("You must not specify more than one attribute when using refid", $be->getMessage());
        }

        $m = new Mapper($this->project);
        $m->setRefid(new Reference("dummyref"));
        try {
            $m->setFrom("*.java");
            $this->fail("Can set from in Mapper that is a reference.");
        } catch (BuildException $be) {
            $this->assertEquals("You must not specify more than one attribute when using refid", $be->getMessage());
        }

        $m = new Mapper($this->project);
        $m->setRefid(new Reference("dummyref"));
        try {
            $m->setTo("*.java");
            $this->fail("Can set to in Mapper that is a reference.");
        } catch (BuildException $be) {
            $this->assertEquals("You must not specify more than one attribute when using refid", $be->getMessage());
        }
        try {
            $m = new Mapper($this->project);
            $m->setRefid(new Reference("dummyref"));
            $m->setType("glob");
            $this->fail("Can set type in Mapper that is a reference.");
        } catch (BuildException $be) {
            $this->assertEquals("You must not specify more than one attribute when using refid", $be->getMessage());
        }
    }

    public function testCircularReferenceCheck() {
        $m = new Mapper($this->project);
        $this->project->addReference("dummy", $m);
        $m->setRefid(new Reference("dummy"));
        try {
            $m->getImplementation();
            $this->fail("Can make Mapper a Reference to itself.");
        } catch (BuildException $be) {
            $this->assertEquals("This data type contains a circular reference.", $be->getMessage());
        }

        // dummy1 --> dummy2 --> dummy3 --> dummy1
        $m1 = new Mapper($this->project);
        $this->project->addReference("dummy1", $m1);
        $m1->setRefid(new Reference("dummy2"));
        $m2 = new Mapper($this->project);
        $this->project->addReference("dummy2", $m2);
        $m2->setRefid(new Reference("dummy3"));
        $m3 = new Mapper($this->project);
        $this->project->addReference("dummy3", $m3);
        $m3->setRefid(new Reference("dummy1"));
        try {
            $m1->getImplementation();
            $this->fail("Can make circular reference.");
        } catch (BuildException $be) {
            $this->assertEquals("This data type contains a circular reference.", $be->getMessage());
        }

        // dummy1 --> dummy2 --> dummy3 
        // (which holds a glob mapper from "*.java" to "*.class"
        $m1 = new Mapper($this->project);
        $this->project->addReference("dummy1", $m1);
        $m1->setRefid(new Reference("dummy2"));
        $m2 = new Mapper($this->project);
        $this->project->addReference("dummy2", $m2);
        $m2->setRefid(new Reference("dummy3"));
        $m3 = new Mapper($this->project);
        $this->project->addReference("dummy3", $m3);
        
        $m3->setType("glob");
        $m3->setFrom("*.java");
        $m3->setTo("*.class");
                
        $fmm = $m1->getImplementation();
        $this->assertTrue($fmm instanceof GlobMapper, "Should be instance of GlobMapper");
        $result = $fmm->main("a.java");
        $this->assertEquals(1, count($result));
        $this->assertEquals("a.class", $result[0]);
    }

    public function testCopyTaskWithTwoFilesets() {
        $t = new TaskdefForCopyTest("test1");
        try {
            $t->setUp();
            $t->test1();
            $t->tearDown();
        } catch(Exception $e) {
            $t->tearDown();
            throw $e;
        }        
    }
    
}


class TaskdefForCopyTest extends BuildFileTest {

    public function setUp() {
        $this->configureProject(PHING_TEST_BASE . "/etc/types/mapper.xml");
    }

    public function tearDown() {
        $this->executeTarget("cleanup");
    }

    public function test1() { 
        $this->executeTarget("test1");
    }
>>>>>>> ee602091
}<|MERGE_RESOLUTION|>--- conflicted
+++ resolved
@@ -1,164 +1,3 @@
-<<<<<<< HEAD
-<?php
-
-/*
- *  $Id$
- *
- * THIS SOFTWARE IS PROVIDED BY THE COPYRIGHT HOLDERS AND CONTRIBUTORS
- * "AS IS" AND ANY EXPRESS OR IMPLIED WARRANTIES, INCLUDING, BUT NOT
- * LIMITED TO, THE IMPLIED WARRANTIES OF MERCHANTABILITY AND FITNESS FOR
- * A PARTICULAR PURPOSE ARE DISCLAIMED. IN NO EVENT SHALL THE COPYRIGHT
- * OWNER OR CONTRIBUTORS BE LIABLE FOR ANY DIRECT, INDIRECT, INCIDENTAL,
- * SPECIAL, EXEMPLARY, OR CONSEQUENTIAL DAMAGES (INCLUDING, BUT NOT
- * LIMITED TO, PROCUREMENT OF SUBSTITUTE GOODS OR SERVICES; LOSS OF USE,
- * DATA, OR PROFITS; OR BUSINESS INTERRUPTION) HOWEVER CAUSED AND ON ANY
- * THEORY OF LIABILITY, WHETHER IN CONTRACT, STRICT LIABILITY, OR TORT
- * (INCLUDING NEGLIGENCE OR OTHERWISE) ARISING IN ANY WAY OUT OF THE USE
- * OF THIS SOFTWARE, EVEN IF ADVISED OF THE POSSIBILITY OF SUCH DAMAGE.
- *
- * This software consists of voluntary contributions made by many individuals
- * and is licensed under the LGPL. For more information please see
- * <http://phing.info>.
- */
-
-require_once 'PHPUnit2/Framework/TestCase.php';
-
-
-
-
-
-/**
- * Unit test for mappers.
- *
- * @author Hans Lellelid <hans@xmpl.org>
- * @author Stefan Bodewig <stefan.bodewig@epost.de> (Ant)
- * @package phing.types
- */
-class MapperTest extends PHPUnit2_Framework_TestCase {
-
-    private $project;
-
-    public function setUp() {
-        $this->project = new Project();                    
-        $this->project->setBasedir(dirname(__FILE__));
-    }
-
-    public function testEmptyElementIfIsReference() {
-        $m = new Mapper($this->project);
-        $m->setFrom("*.java");
-        try {
-            $m->setRefid(new Reference("dummyref"));
-            $this->fail("Can add reference to Mapper with from attribute set");
-        } catch (BuildException $be) {
-            $this->assertEquals("You must not specify more than one attribute when using refid", $be->getMessage());
-        }
-
-        $m = new Mapper($this->project);
-        $m->setRefid(new Reference("dummyref"));
-        try {
-            $m->setFrom("*.java");
-            $this->fail("Can set from in Mapper that is a reference.");
-        } catch (BuildException $be) {
-            $this->assertEquals("You must not specify more than one attribute when using refid", $be->getMessage());
-        }
-
-        $m = new Mapper($this->project);
-        $m->setRefid(new Reference("dummyref"));
-        try {
-            $m->setTo("*.java");
-            $this->fail("Can set to in Mapper that is a reference.");
-        } catch (BuildException $be) {
-            $this->assertEquals("You must not specify more than one attribute when using refid", $be->getMessage());
-        }
-        try {
-            $m = new Mapper($this->project);
-            $m->setRefid(new Reference("dummyref"));
-            $m->setType("glob");
-            $this->fail("Can set type in Mapper that is a reference.");
-        } catch (BuildException $be) {
-            $this->assertEquals("You must not specify more than one attribute when using refid", $be->getMessage());
-        }
-    }
-
-    public function testCircularReferenceCheck() {
-        $m = new Mapper($this->project);
-        $this->project->addReference("dummy", $m);
-        $m->setRefid(new Reference("dummy"));
-        try {
-            $m->getImplementation();
-            $this->fail("Can make Mapper a Reference to itself.");
-        } catch (BuildException $be) {
-            $this->assertEquals("This data type contains a circular reference.", $be->getMessage());
-        }
-
-        // dummy1 --> dummy2 --> dummy3 --> dummy1
-        $m1 = new Mapper($this->project);
-        $this->project->addReference("dummy1", $m1);
-        $m1->setRefid(new Reference("dummy2"));
-        $m2 = new Mapper($this->project);
-        $this->project->addReference("dummy2", $m2);
-        $m2->setRefid(new Reference("dummy3"));
-        $m3 = new Mapper($this->project);
-        $this->project->addReference("dummy3", $m3);
-        $m3->setRefid(new Reference("dummy1"));
-        try {
-            $m1->getImplementation();
-            $this->fail("Can make circular reference.");
-        } catch (BuildException $be) {
-            $this->assertEquals("This data type contains a circular reference.", $be->getMessage());
-        }
-
-        // dummy1 --> dummy2 --> dummy3 
-        // (which holds a glob mapper from "*.java" to "*.class"
-        $m1 = new Mapper($this->project);
-        $this->project->addReference("dummy1", $m1);
-        $m1->setRefid(new Reference("dummy2"));
-        $m2 = new Mapper($this->project);
-        $this->project->addReference("dummy2", $m2);
-        $m2->setRefid(new Reference("dummy3"));
-        $m3 = new Mapper($this->project);
-        $this->project->addReference("dummy3", $m3);
-        
-        $m3->setType("glob");
-        $m3->setFrom("*.java");
-        $m3->setTo("*.class");
-                
-        $fmm = $m1->getImplementation();
-        $this->assertTrue($fmm instanceof GlobMapper, "Should be instance of GlobMapper");
-        $result = $fmm->main("a.java");
-        $this->assertEquals(1, count($result));
-        $this->assertEquals("a.class", $result[0]);
-    }
-
-    public function testCopyTaskWithTwoFilesets() {
-        $t = new TaskdefForCopyTest("test1");
-        try {
-            $t->setUp();
-            $t->test1();
-            $t->tearDown();
-        } catch(Exception $e) {
-            $t->tearDown();
-            throw $e;
-        }        
-    }
-    
-}
-
-
-class TaskdefForCopyTest extends BuildFileTest {
-
-    public function setUp() {
-        $this->configureProject(PHING_TEST_BASE . "/etc/types/mapper.xml");
-    }
-
-    public function tearDown() {
-        $this->executeTarget("cleanup");
-    }
-
-    public function test1() { 
-        $this->executeTarget("test1");
-    }
-=======
 <?php
 
 /*
@@ -318,5 +157,4 @@
     public function test1() { 
         $this->executeTarget("test1");
     }
->>>>>>> ee602091
 }