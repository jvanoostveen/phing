<<<<<<< HEAD
<?php
/*
 *  $Id$
 *
 * THIS SOFTWARE IS PROVIDED BY THE COPYRIGHT HOLDERS AND CONTRIBUTORS
 * "AS IS" AND ANY EXPRESS OR IMPLIED WARRANTIES, INCLUDING, BUT NOT
 * LIMITED TO, THE IMPLIED WARRANTIES OF MERCHANTABILITY AND FITNESS FOR
 * A PARTICULAR PURPOSE ARE DISCLAIMED. IN NO EVENT SHALL THE COPYRIGHT
 * OWNER OR CONTRIBUTORS BE LIABLE FOR ANY DIRECT, INDIRECT, INCIDENTAL,
 * SPECIAL, EXEMPLARY, OR CONSEQUENTIAL DAMAGES (INCLUDING, BUT NOT
 * LIMITED TO, PROCUREMENT OF SUBSTITUTE GOODS OR SERVICES; LOSS OF USE,
 * DATA, OR PROFITS; OR BUSINESS INTERRUPTION) HOWEVER CAUSED AND ON ANY
 * THEORY OF LIABILITY, WHETHER IN CONTRACT, STRICT LIABILITY, OR TORT
 * (INCLUDING NEGLIGENCE OR OTHERWISE) ARISING IN ANY WAY OUT OF THE USE
 * OF THIS SOFTWARE, EVEN IF ADVISED OF THE POSSIBILITY OF SUCH DAMAGE.
 *
 * This software consists of voluntary contributions made by many individuals
 * and is licensed under the LGPL. For more information please see
 * <http://phing.info>.
 */

require_once 'PHPUnit2/Framework/TestCase.php';


/**
 * testcases for phing.IntrospectionHelper.
 * 
 * @author Hans Lellelid <hans@xmpl.org> (Phing)
 * @author Stefan Bodewig <stefan.bodewig@epost.de> (Ant)
 * @version $Revision: 1.6 $
 */
class IntrospectionHelperTest extends PHPUnit2_Framework_TestCase {

    /** @var Project */
    private $p;
    
    public function setUp() {
        $this->p = new Project();
        $this->p->setBasedir(DIRECTORY_SEPARATOR);
    }
    
    /**
     *
     * @throws BuildException
     */
    public function testAddText()  {
        $ih = IntrospectionHelper::getHelper('Exception');
        try {
            $ih->addText($this->p, new Exception(), "test");
            $this->fail("Exception doesn\'t support addText");
        } catch (BuildException $be) {
        }

        $ih = IntrospectionHelper::getHelper('IHProjectComponent');
        $ih->addText($this->p, new IHProjectComponent(), "test");
    }

    public function testSupportsCharacters() {
        $ih = IntrospectionHelper::getHelper('Exception');
        $this->assertTrue(!$ih->supportsCharacters(), "String doesn\'t support addText");
        $ih = IntrospectionHelper::getHelper('IHProjectComponent');
        $this->assertTrue($ih->supportsCharacters(), "IHProjectComponent supports addText");
    }    
    
    public function testElementCreators() {
        
        try {
            $ihtmp = IntrospectionHelper::getHelper('IHCreatorFail1');
            $this->fail("create cannot take param");
        } catch (BuildException $be) {}

        try {
            $ihtmp = IntrospectionHelper::getHelper('IHCreatorFail2');
            $this->fail("no class hint for add");
        } catch (BuildException $be) {}

        try {
            $ihtmp = IntrospectionHelper::getHelper('IHCreatorFail3');
            $this->fail("no class hint for addconfigured");
        } catch (BuildException $be) {}
        
        $ih = IntrospectionHelper::getHelper('IHProjectComponent');
        $this->assertEquals("test", $ih->createElement($this->p, new IHProjectComponent(), "one"));
       
    }
    
    /*
    public function testGetNestedElements() {
        Hashtable h = new Hashtable();
        h.put("six", java.lang.String.class);
        h.put("thirteen", java.lang.StringBuffer.class);
        h.put("fourteen", java.lang.StringBuffer.class);
        h.put("fifteen", java.lang.StringBuffer.class);
        IntrospectionHelper $ih = IntrospectionHelper::getHelper(get_class($this));
        Enumeration enum = ih.getNestedElements();
        while (enum.hasMoreElements()) {
            String name = (String) enum.nextElement();
            Class expect = (Class) h.get(name);
            assertNotNull("Support for "+name+" in IntrospectioNHelperTest?",
                          expect);
            $this->assertEquals("Return type of "+name, expect, ih.getElementType(name));
            h.remove(name);
        }
        $this->assertTrue("Found all", h.isEmpty());
    }

    public function createOne() {
        return "test";
    }
    /*
    public function testAttributeSetters() {
        $ih = IntrospectionHelper::getHelper(get_class($this));
        try {
            $ih->setAttribute($p, $this, "one", "test");
            $this->fail("setOne doesn't exist");
        } catch (BuildException $be) {
        }
        try {
            $ih->setAttribute($p, $this, "two", "test");
            $this->fail("setTwo returns non void");
        } catch (BuildException be) {
        }
        try {
            ih.setAttribute(p, this, "three", "test");
            $this->fail("setThree takes no args");
        } catch (BuildException be) {
        }
        try {
            ih.setAttribute(p, this, "four", "test");
            $this->fail("setFour takes two args");
        } catch (BuildException be) {
        }
        try {
            ih.setAttribute(p, this, "five", "test");
            $this->fail("setFive takes array arg");
        } catch (BuildException be) {
        }
        try {
            ih.setAttribute(p, this, "six", "test");
            $this->fail("Project doesn't have a String constructor");
        } catch (BuildException be) {
        }
        ih.setAttribute(p, this, "seven", "2");
        try {
            ih.setAttribute(p, this, "seven", "3");
            $this->fail("2 shouldn't be equals to three");
        } catch (BuildException be) {
            $this->assertTrue(be.getException() instanceof AssertionFailedError);
        }
        ih.setAttribute(p, this, "eight", "2");
        try {
            ih.setAttribute(p, this, "eight", "3");
            $this->fail("2 shouldn't be equals to three - as int");
        } catch (BuildException be) {
            $this->assertTrue(be.getException() instanceof AssertionFailedError);
        }
        ih.setAttribute(p, this, "nine", "2");
        try {
            ih.setAttribute(p, this, "nine", "3");
            $this->fail("2 shouldn't be equals to three - as Integer");
        } catch (BuildException be) {
            $this->assertTrue(be.getException() instanceof AssertionFailedError);
        }
        ih.setAttribute(p, this, "ten", "2");
        try {
            ih.setAttribute(p, this, "ten", "3");
            $this->fail(projectBasedir+"2 shouldn't be equals to "+projectBasedir+"3");
        } catch (BuildException be) {
            $this->assertTrue(be.getException() instanceof AssertionFailedError);
        }
        ih.setAttribute(p, this, "eleven", "2");
        try {
            ih.setAttribute(p, this, "eleven", "on");
            $this->fail("on shouldn't be false");
        } catch (BuildException be) {
            $this->assertTrue(be.getException() instanceof AssertionFailedError);
        }
        ih.setAttribute(p, this, "twelve", "2");
        try {
            ih.setAttribute(p, this, "twelve", "on");
            $this->fail("on shouldn't be false");
        } catch (BuildException be) {
            $this->assertTrue(be.getException() instanceof AssertionFailedError);
        }
        ih.setAttribute(p, this, "thirteen", "org.apache.tools.ant.Project");
        try {
            ih.setAttribute(p, this, "thirteen", "org.apache.tools.ant.ProjectHelper");
            $this->fail("org.apache.tools.ant.Project shouldn't be equal to org.apache.tools.ant.ProjectHelper");
        } catch (BuildException be) {
            $this->assertTrue(be.getException() instanceof AssertionFailedError);
        }
        try {
            ih.setAttribute(p, this, "thirteen", "org.apache.tools.ant.Project2");
            $this->fail("org.apache.tools.ant.Project2 doesn't exist");
        } catch (BuildException be) {
            $this->assertTrue(be.getException() instanceof ClassNotFoundException);
        }
        ih.setAttribute(p, this, "fourteen", "2");
        try {
            ih.setAttribute(p, this, "fourteen", "on");
            $this->fail("2 shouldn't be equals to three - as StringBuffer");
        } catch (BuildException be) {
            $this->assertTrue(be.getException() instanceof AssertionFailedError);
        }
        ih.setAttribute(p, this, "fifteen", "abcd");
        try {
            ih.setAttribute(p, this, "fifteen", "on");
            $this->fail("o shouldn't be equal to a");
        } catch (BuildException be) {
            $this->assertTrue(be.getException() instanceof AssertionFailedError);
        }
        ih.setAttribute(p, this, "sixteen", "abcd");
        try {
            ih.setAttribute(p, this, "sixteen", "on");
            $this->fail("o shouldn't be equal to a");
        } catch (BuildException be) {
            $this->assertTrue(be.getException() instanceof AssertionFailedError);
        }
        ih.setAttribute(p, this, "seventeen", "17");
        try {
            ih.setAttribute(p, this, "seventeen", "3");
            $this->fail("17 shouldn't be equals to three");
        } catch (BuildException be) {
            $this->assertTrue(be.getException() instanceof AssertionFailedError);
        }
        ih.setAttribute(p, this, "eightteen", "18");
        try {
            ih.setAttribute(p, this, "eightteen", "3");
            $this->fail("18 shouldn't be equals to three");
        } catch (BuildException be) {
            $this->assertTrue(be.getException() instanceof AssertionFailedError);
        }
        ih.setAttribute(p, this, "nineteen", "19");
        try {
            ih.setAttribute(p, this, "nineteen", "3");
            $this->fail("19 shouldn't be equals to three");
        } catch (BuildException be) {
            $this->assertTrue(be.getException() instanceof AssertionFailedError);
        }
    }

    public void testGetAttributes() {
        Hashtable h = new Hashtable();
        h.put("seven", java.lang.String.class);
        h.put("eight", java.lang.Integer.TYPE);
        h.put("nine", java.lang.Integer.class);
        h.put("ten", java.io.File.class);
        h.put("eleven", java.lang.Boolean.TYPE);
        h.put("twelve", java.lang.Boolean.class);
        h.put("thirteen", java.lang.Class.class);
        h.put("fourteen", java.lang.StringBuffer.class);
        h.put("fifteen", java.lang.Character.TYPE);
        h.put("sixteen", java.lang.Character.class);
        h.put("seventeen", java.lang.Byte.TYPE);
        h.put("eightteen", java.lang.Short.TYPE);
        h.put("nineteen", java.lang.Double.TYPE);

        h.put("name", java.lang.String.class);

        IntrospectionHelper $ih = IntrospectionHelper::getHelper(get_class($this));
        Enumeration enum = ih.getAttributes();
        while (enum.hasMoreElements()) {
            String name = (String) enum.nextElement();
            Class expect = (Class) h.get(name);
            assertNotNull("Support for "+name+" in IntrospectionHelperTest?",
                          expect);
            $this->assertEquals("Type of "+name, expect, ih.getAttributeType(name));
            h.remove(name);
        }
        h.remove("name");
        $this->assertTrue("Found all", h.isEmpty());
    }

    public function setTwo($s) {
        return 0;
    }

    public void setThree() {}

    public void setFour(String s1, String s2) {}

    public void setFive(String[] s) {}

    public void setSix(Project p) {}

    public void setSeven(String s) {
        $this->assertEquals("2", s);
    }

    public void setEight(int i) {
        $this->assertEquals(2, i);
    }

    public void setNine(Integer i) {
        $this->assertEquals(2, i.intValue());
    }

    public void setTen(File f) {
        if (Os.isFamily("unix")) { 
            $this->assertEquals(projectBasedir+"2", f.getAbsolutePath());
        } else if (Os.isFamily("netware")) {
            $this->assertEquals(projectBasedir+"2", f.getAbsolutePath().toLowerCase(Locale.US));
        } else {
            $this->assertEquals(":"+projectBasedir+"2", f.getAbsolutePath().toLowerCase(Locale.US).substring(1));
        }
    }

    public void setEleven(boolean b) {
        $this->assertTrue(!b);
    }

    public void setTwelve(Boolean b) {
        $this->assertTrue(!b.booleanValue());
    }

    public void setThirteen(Class c) {
        $this->assertEquals(Project.class, c);
    }

    public void setFourteen(StringBuffer sb) {
        $this->assertEquals("2", sb.toString());
    }

    public void setFifteen(char c) {
        $this->assertEquals(c, 'a');
    }

    public void setSixteen(Character c) {
        $this->assertEquals(c.charValue(), 'a');
    }

    public void setSeventeen(byte b) {
        $this->assertEquals(17, b);
    }

    public void setEightteen(short s) {
        $this->assertEquals(18, s);
    }

    public void setNineteen(double d) {
        $this->assertEquals(19, d, 1e-6);
    }
    */
}// IntrospectionHelperTest

// These are sample project components

class IHProjectComponent {

    public function addText($text) {        
    }
    
    public function createOne() {
        return "test";
    }    
}


// These classes force failure
// 

class IHCreatorFail1 {
    /**
     * cannot take param!
     */
    function createBlah($param) {    
    }
}

class IHCreatorFail2 {

    /**
     * no class hint!
     */
    function addBlah($blah) {
    }
}

class IHCreatorFail3 {

    /**
     * no class hint!
     */
    function addConfiguredBlah($blah) {
    }    
}


class IHFail4 {

    /**
     * 2 params!
     */
    function setBlah($blah, $blah2) {
    }
}

class IHFail5 {

    /**
     * no params!
     */
    function setBlah() {
    }
    
}
=======
<?php
/*
 *  $Id$
 *
 * THIS SOFTWARE IS PROVIDED BY THE COPYRIGHT HOLDERS AND CONTRIBUTORS
 * "AS IS" AND ANY EXPRESS OR IMPLIED WARRANTIES, INCLUDING, BUT NOT
 * LIMITED TO, THE IMPLIED WARRANTIES OF MERCHANTABILITY AND FITNESS FOR
 * A PARTICULAR PURPOSE ARE DISCLAIMED. IN NO EVENT SHALL THE COPYRIGHT
 * OWNER OR CONTRIBUTORS BE LIABLE FOR ANY DIRECT, INDIRECT, INCIDENTAL,
 * SPECIAL, EXEMPLARY, OR CONSEQUENTIAL DAMAGES (INCLUDING, BUT NOT
 * LIMITED TO, PROCUREMENT OF SUBSTITUTE GOODS OR SERVICES; LOSS OF USE,
 * DATA, OR PROFITS; OR BUSINESS INTERRUPTION) HOWEVER CAUSED AND ON ANY
 * THEORY OF LIABILITY, WHETHER IN CONTRACT, STRICT LIABILITY, OR TORT
 * (INCLUDING NEGLIGENCE OR OTHERWISE) ARISING IN ANY WAY OUT OF THE USE
 * OF THIS SOFTWARE, EVEN IF ADVISED OF THE POSSIBILITY OF SUCH DAMAGE.
 *
 * This software consists of voluntary contributions made by many individuals
 * and is licensed under the LGPL. For more information please see
 * <http://phing.info>.
 */

require_once 'PHPUnit/Framework/TestCase.php';
include_once 'phing/tasks/system/condition/OsCondition.php';

/**
 * testcases for phing.IntrospectionHelper.
 * 
 * @author Hans Lellelid <hans@xmpl.org> (Phing)
 * @author Stefan Bodewig <stefan.bodewig@epost.de> (Ant)
 * @version $Revision: 1.6 $
 */
class IntrospectionHelperTest extends PHPUnit_Framework_TestCase {

    /** @var Project */
    private $p;
    
    public function setUp() {
        $this->p = new Project();
        $this->p->setBasedir(DIRECTORY_SEPARATOR);
    }
    
    /**
     *
     * @throws BuildException
     */
    public function testAddText()  {
        $ih = IntrospectionHelper::getHelper('Exception');
        try {
            $ih->addText($this->p, new Exception(), "test");
            $this->fail("Exception doesn\'t support addText");
        } catch (BuildException $be) {
        }

        $ih = IntrospectionHelper::getHelper('IHProjectComponent');
        $ih->addText($this->p, new IHProjectComponent(), "test");
    }

    public function testSupportsCharacters() {
        $ih = IntrospectionHelper::getHelper('Exception');
        $this->assertTrue(!$ih->supportsCharacters(), "String doesn\'t support addText");
        $ih = IntrospectionHelper::getHelper('IHProjectComponent');
        $this->assertTrue($ih->supportsCharacters(), "IHProjectComponent supports addText");
    }    
    
    public function testElementCreators() {
        
        try {
            $ihtmp = IntrospectionHelper::getHelper('IHCreatorFail1');
            $this->fail("create cannot take param");
        } catch (BuildException $be) {}

        try {
            $ihtmp = IntrospectionHelper::getHelper('IHCreatorFail2');
            $this->fail("no class hint for add");
        } catch (BuildException $be) {}

        try {
            $ihtmp = IntrospectionHelper::getHelper('IHCreatorFail3');
            $this->fail("no class hint for addconfigured");
        } catch (BuildException $be) {}
        
        $ih = IntrospectionHelper::getHelper('IHProjectComponent');
        $this->assertEquals("test", $ih->createElement($this->p, new IHProjectComponent(), "one"));
       
    }
    
    /*
    public function testGetNestedElements() {
        Hashtable h = new Hashtable();
        h.put("six", java.lang.String.class);
        h.put("thirteen", java.lang.StringBuffer.class);
        h.put("fourteen", java.lang.StringBuffer.class);
        h.put("fifteen", java.lang.StringBuffer.class);
        IntrospectionHelper $ih = IntrospectionHelper::getHelper(get_class($this));
        Enumeration enum = ih.getNestedElements();
        while (enum.hasMoreElements()) {
            String name = (String) enum.nextElement();
            Class expect = (Class) h.get(name);
            assertNotNull("Support for "+name+" in IntrospectioNHelperTest?",
                          expect);
            $this->assertEquals("Return type of "+name, expect, ih.getElementType(name));
            h.remove(name);
        }
        $this->assertTrue("Found all", h.isEmpty());
    }

    public function createOne() {
        return "test";
    }
    /*
    public function testAttributeSetters() {
        $ih = IntrospectionHelper::getHelper(get_class($this));
        try {
            $ih->setAttribute($p, $this, "one", "test");
            $this->fail("setOne doesn't exist");
        } catch (BuildException $be) {
        }
        try {
            $ih->setAttribute($p, $this, "two", "test");
            $this->fail("setTwo returns non void");
        } catch (BuildException be) {
        }
        try {
            ih.setAttribute(p, this, "three", "test");
            $this->fail("setThree takes no args");
        } catch (BuildException be) {
        }
        try {
            ih.setAttribute(p, this, "four", "test");
            $this->fail("setFour takes two args");
        } catch (BuildException be) {
        }
        try {
            ih.setAttribute(p, this, "five", "test");
            $this->fail("setFive takes array arg");
        } catch (BuildException be) {
        }
        try {
            ih.setAttribute(p, this, "six", "test");
            $this->fail("Project doesn't have a String constructor");
        } catch (BuildException be) {
        }
        ih.setAttribute(p, this, "seven", "2");
        try {
            ih.setAttribute(p, this, "seven", "3");
            $this->fail("2 shouldn't be equals to three");
        } catch (BuildException be) {
            $this->assertTrue(be.getException() instanceof AssertionFailedError);
        }
        ih.setAttribute(p, this, "eight", "2");
        try {
            ih.setAttribute(p, this, "eight", "3");
            $this->fail("2 shouldn't be equals to three - as int");
        } catch (BuildException be) {
            $this->assertTrue(be.getException() instanceof AssertionFailedError);
        }
        ih.setAttribute(p, this, "nine", "2");
        try {
            ih.setAttribute(p, this, "nine", "3");
            $this->fail("2 shouldn't be equals to three - as Integer");
        } catch (BuildException be) {
            $this->assertTrue(be.getException() instanceof AssertionFailedError);
        }
        ih.setAttribute(p, this, "ten", "2");
        try {
            ih.setAttribute(p, this, "ten", "3");
            $this->fail(projectBasedir+"2 shouldn't be equals to "+projectBasedir+"3");
        } catch (BuildException be) {
            $this->assertTrue(be.getException() instanceof AssertionFailedError);
        }
        ih.setAttribute(p, this, "eleven", "2");
        try {
            ih.setAttribute(p, this, "eleven", "on");
            $this->fail("on shouldn't be false");
        } catch (BuildException be) {
            $this->assertTrue(be.getException() instanceof AssertionFailedError);
        }
        ih.setAttribute(p, this, "twelve", "2");
        try {
            ih.setAttribute(p, this, "twelve", "on");
            $this->fail("on shouldn't be false");
        } catch (BuildException be) {
            $this->assertTrue(be.getException() instanceof AssertionFailedError);
        }
        ih.setAttribute(p, this, "thirteen", "org.apache.tools.ant.Project");
        try {
            ih.setAttribute(p, this, "thirteen", "org.apache.tools.ant.ProjectHelper");
            $this->fail("org.apache.tools.ant.Project shouldn't be equal to org.apache.tools.ant.ProjectHelper");
        } catch (BuildException be) {
            $this->assertTrue(be.getException() instanceof AssertionFailedError);
        }
        try {
            ih.setAttribute(p, this, "thirteen", "org.apache.tools.ant.Project2");
            $this->fail("org.apache.tools.ant.Project2 doesn't exist");
        } catch (BuildException be) {
            $this->assertTrue(be.getException() instanceof ClassNotFoundException);
        }
        ih.setAttribute(p, this, "fourteen", "2");
        try {
            ih.setAttribute(p, this, "fourteen", "on");
            $this->fail("2 shouldn't be equals to three - as StringBuffer");
        } catch (BuildException be) {
            $this->assertTrue(be.getException() instanceof AssertionFailedError);
        }
        ih.setAttribute(p, this, "fifteen", "abcd");
        try {
            ih.setAttribute(p, this, "fifteen", "on");
            $this->fail("o shouldn't be equal to a");
        } catch (BuildException be) {
            $this->assertTrue(be.getException() instanceof AssertionFailedError);
        }
        ih.setAttribute(p, this, "sixteen", "abcd");
        try {
            ih.setAttribute(p, this, "sixteen", "on");
            $this->fail("o shouldn't be equal to a");
        } catch (BuildException be) {
            $this->assertTrue(be.getException() instanceof AssertionFailedError);
        }
        ih.setAttribute(p, this, "seventeen", "17");
        try {
            ih.setAttribute(p, this, "seventeen", "3");
            $this->fail("17 shouldn't be equals to three");
        } catch (BuildException be) {
            $this->assertTrue(be.getException() instanceof AssertionFailedError);
        }
        ih.setAttribute(p, this, "eightteen", "18");
        try {
            ih.setAttribute(p, this, "eightteen", "3");
            $this->fail("18 shouldn't be equals to three");
        } catch (BuildException be) {
            $this->assertTrue(be.getException() instanceof AssertionFailedError);
        }
        ih.setAttribute(p, this, "nineteen", "19");
        try {
            ih.setAttribute(p, this, "nineteen", "3");
            $this->fail("19 shouldn't be equals to three");
        } catch (BuildException be) {
            $this->assertTrue(be.getException() instanceof AssertionFailedError);
        }
    }

    public void testGetAttributes() {
        Hashtable h = new Hashtable();
        h.put("seven", java.lang.String.class);
        h.put("eight", java.lang.Integer.TYPE);
        h.put("nine", java.lang.Integer.class);
        h.put("ten", java.io.File.class);
        h.put("eleven", java.lang.Boolean.TYPE);
        h.put("twelve", java.lang.Boolean.class);
        h.put("thirteen", java.lang.Class.class);
        h.put("fourteen", java.lang.StringBuffer.class);
        h.put("fifteen", java.lang.Character.TYPE);
        h.put("sixteen", java.lang.Character.class);
        h.put("seventeen", java.lang.Byte.TYPE);
        h.put("eightteen", java.lang.Short.TYPE);
        h.put("nineteen", java.lang.Double.TYPE);

        h.put("name", java.lang.String.class);

        IntrospectionHelper $ih = IntrospectionHelper::getHelper(get_class($this));
        Enumeration enum = ih.getAttributes();
        while (enum.hasMoreElements()) {
            String name = (String) enum.nextElement();
            Class expect = (Class) h.get(name);
            assertNotNull("Support for "+name+" in IntrospectionHelperTest?",
                          expect);
            $this->assertEquals("Type of "+name, expect, ih.getAttributeType(name));
            h.remove(name);
        }
        h.remove("name");
        $this->assertTrue("Found all", h.isEmpty());
    }

    public function setTwo($s) {
        return 0;
    }

    public void setThree() {}

    public void setFour(String s1, String s2) {}

    public void setFive(String[] s) {}

    public void setSix(Project p) {}

    public void setSeven(String s) {
        $this->assertEquals("2", s);
    }

    public void setEight(int i) {
        $this->assertEquals(2, i);
    }

    public void setNine(Integer i) {
        $this->assertEquals(2, i.intValue());
    }

    public void setTen(File f) {
        if (Os.isFamily("unix")) { 
            $this->assertEquals(projectBasedir+"2", f.getAbsolutePath());
        } else if (Os.isFamily("netware")) {
            $this->assertEquals(projectBasedir+"2", f.getAbsolutePath().toLowerCase(Locale.US));
        } else {
            $this->assertEquals(":"+projectBasedir+"2", f.getAbsolutePath().toLowerCase(Locale.US).substring(1));
        }
    }

    public void setEleven(boolean b) {
        $this->assertTrue(!b);
    }

    public void setTwelve(Boolean b) {
        $this->assertTrue(!b.booleanValue());
    }

    public void setThirteen(Class c) {
        $this->assertEquals(Project.class, c);
    }

    public void setFourteen(StringBuffer sb) {
        $this->assertEquals("2", sb.toString());
    }

    public void setFifteen(char c) {
        $this->assertEquals(c, 'a');
    }

    public void setSixteen(Character c) {
        $this->assertEquals(c.charValue(), 'a');
    }

    public void setSeventeen(byte b) {
        $this->assertEquals(17, b);
    }

    public void setEightteen(short s) {
        $this->assertEquals(18, s);
    }

    public void setNineteen(double d) {
        $this->assertEquals(19, d, 1e-6);
    }
    */
}// IntrospectionHelperTest

// These are sample project components

class IHProjectComponent {

    public function addText($text) {        
    }
    
    public function createOne() {
        return "test";
    }    
}


// These classes force failure
// 

class IHCreatorFail1 {
    /**
     * cannot take param!
     */
    function createBlah($param) {    
    }
}

class IHCreatorFail2 {

    /**
     * no class hint!
     */
    function addBlah($blah) {
    }
}

class IHCreatorFail3 {

    /**
     * no class hint!
     */
    function addConfiguredBlah($blah) {
    }    
}


class IHFail4 {

    /**
     * 2 params!
     */
    function setBlah($blah, $blah2) {
    }
}

class IHFail5 {

    /**
     * no params!
     */
    function setBlah() {
    }
    
}
>>>>>>> ee602091
<|MERGE_RESOLUTION|>--- conflicted
+++ resolved
@@ -1,4 +1,3 @@
-<<<<<<< HEAD
 <?php
 /*
  *  $Id$
@@ -20,8 +19,8 @@
  * <http://phing.info>.
  */
 
-require_once 'PHPUnit2/Framework/TestCase.php';
-
+require_once 'PHPUnit/Framework/TestCase.php';
+include_once 'phing/tasks/system/condition/OsCondition.php';
 
 /**
  * testcases for phing.IntrospectionHelper.
@@ -30,7 +29,7 @@
  * @author Stefan Bodewig <stefan.bodewig@epost.de> (Ant)
  * @version $Revision: 1.6 $
  */
-class IntrospectionHelperTest extends PHPUnit2_Framework_TestCase {
+class IntrospectionHelperTest extends PHPUnit_Framework_TestCase {
 
     /** @var Project */
     private $p;
@@ -404,412 +403,4 @@
     function setBlah() {
     }
     
-}
-=======
-<?php
-/*
- *  $Id$
- *
- * THIS SOFTWARE IS PROVIDED BY THE COPYRIGHT HOLDERS AND CONTRIBUTORS
- * "AS IS" AND ANY EXPRESS OR IMPLIED WARRANTIES, INCLUDING, BUT NOT
- * LIMITED TO, THE IMPLIED WARRANTIES OF MERCHANTABILITY AND FITNESS FOR
- * A PARTICULAR PURPOSE ARE DISCLAIMED. IN NO EVENT SHALL THE COPYRIGHT
- * OWNER OR CONTRIBUTORS BE LIABLE FOR ANY DIRECT, INDIRECT, INCIDENTAL,
- * SPECIAL, EXEMPLARY, OR CONSEQUENTIAL DAMAGES (INCLUDING, BUT NOT
- * LIMITED TO, PROCUREMENT OF SUBSTITUTE GOODS OR SERVICES; LOSS OF USE,
- * DATA, OR PROFITS; OR BUSINESS INTERRUPTION) HOWEVER CAUSED AND ON ANY
- * THEORY OF LIABILITY, WHETHER IN CONTRACT, STRICT LIABILITY, OR TORT
- * (INCLUDING NEGLIGENCE OR OTHERWISE) ARISING IN ANY WAY OUT OF THE USE
- * OF THIS SOFTWARE, EVEN IF ADVISED OF THE POSSIBILITY OF SUCH DAMAGE.
- *
- * This software consists of voluntary contributions made by many individuals
- * and is licensed under the LGPL. For more information please see
- * <http://phing.info>.
- */
-
-require_once 'PHPUnit/Framework/TestCase.php';
-include_once 'phing/tasks/system/condition/OsCondition.php';
-
-/**
- * testcases for phing.IntrospectionHelper.
- * 
- * @author Hans Lellelid <hans@xmpl.org> (Phing)
- * @author Stefan Bodewig <stefan.bodewig@epost.de> (Ant)
- * @version $Revision: 1.6 $
- */
-class IntrospectionHelperTest extends PHPUnit_Framework_TestCase {
-
-    /** @var Project */
-    private $p;
-    
-    public function setUp() {
-        $this->p = new Project();
-        $this->p->setBasedir(DIRECTORY_SEPARATOR);
-    }
-    
-    /**
-     *
-     * @throws BuildException
-     */
-    public function testAddText()  {
-        $ih = IntrospectionHelper::getHelper('Exception');
-        try {
-            $ih->addText($this->p, new Exception(), "test");
-            $this->fail("Exception doesn\'t support addText");
-        } catch (BuildException $be) {
-        }
-
-        $ih = IntrospectionHelper::getHelper('IHProjectComponent');
-        $ih->addText($this->p, new IHProjectComponent(), "test");
-    }
-
-    public function testSupportsCharacters() {
-        $ih = IntrospectionHelper::getHelper('Exception');
-        $this->assertTrue(!$ih->supportsCharacters(), "String doesn\'t support addText");
-        $ih = IntrospectionHelper::getHelper('IHProjectComponent');
-        $this->assertTrue($ih->supportsCharacters(), "IHProjectComponent supports addText");
-    }    
-    
-    public function testElementCreators() {
-        
-        try {
-            $ihtmp = IntrospectionHelper::getHelper('IHCreatorFail1');
-            $this->fail("create cannot take param");
-        } catch (BuildException $be) {}
-
-        try {
-            $ihtmp = IntrospectionHelper::getHelper('IHCreatorFail2');
-            $this->fail("no class hint for add");
-        } catch (BuildException $be) {}
-
-        try {
-            $ihtmp = IntrospectionHelper::getHelper('IHCreatorFail3');
-            $this->fail("no class hint for addconfigured");
-        } catch (BuildException $be) {}
-        
-        $ih = IntrospectionHelper::getHelper('IHProjectComponent');
-        $this->assertEquals("test", $ih->createElement($this->p, new IHProjectComponent(), "one"));
-       
-    }
-    
-    /*
-    public function testGetNestedElements() {
-        Hashtable h = new Hashtable();
-        h.put("six", java.lang.String.class);
-        h.put("thirteen", java.lang.StringBuffer.class);
-        h.put("fourteen", java.lang.StringBuffer.class);
-        h.put("fifteen", java.lang.StringBuffer.class);
-        IntrospectionHelper $ih = IntrospectionHelper::getHelper(get_class($this));
-        Enumeration enum = ih.getNestedElements();
-        while (enum.hasMoreElements()) {
-            String name = (String) enum.nextElement();
-            Class expect = (Class) h.get(name);
-            assertNotNull("Support for "+name+" in IntrospectioNHelperTest?",
-                          expect);
-            $this->assertEquals("Return type of "+name, expect, ih.getElementType(name));
-            h.remove(name);
-        }
-        $this->assertTrue("Found all", h.isEmpty());
-    }
-
-    public function createOne() {
-        return "test";
-    }
-    /*
-    public function testAttributeSetters() {
-        $ih = IntrospectionHelper::getHelper(get_class($this));
-        try {
-            $ih->setAttribute($p, $this, "one", "test");
-            $this->fail("setOne doesn't exist");
-        } catch (BuildException $be) {
-        }
-        try {
-            $ih->setAttribute($p, $this, "two", "test");
-            $this->fail("setTwo returns non void");
-        } catch (BuildException be) {
-        }
-        try {
-            ih.setAttribute(p, this, "three", "test");
-            $this->fail("setThree takes no args");
-        } catch (BuildException be) {
-        }
-        try {
-            ih.setAttribute(p, this, "four", "test");
-            $this->fail("setFour takes two args");
-        } catch (BuildException be) {
-        }
-        try {
-            ih.setAttribute(p, this, "five", "test");
-            $this->fail("setFive takes array arg");
-        } catch (BuildException be) {
-        }
-        try {
-            ih.setAttribute(p, this, "six", "test");
-            $this->fail("Project doesn't have a String constructor");
-        } catch (BuildException be) {
-        }
-        ih.setAttribute(p, this, "seven", "2");
-        try {
-            ih.setAttribute(p, this, "seven", "3");
-            $this->fail("2 shouldn't be equals to three");
-        } catch (BuildException be) {
-            $this->assertTrue(be.getException() instanceof AssertionFailedError);
-        }
-        ih.setAttribute(p, this, "eight", "2");
-        try {
-            ih.setAttribute(p, this, "eight", "3");
-            $this->fail("2 shouldn't be equals to three - as int");
-        } catch (BuildException be) {
-            $this->assertTrue(be.getException() instanceof AssertionFailedError);
-        }
-        ih.setAttribute(p, this, "nine", "2");
-        try {
-            ih.setAttribute(p, this, "nine", "3");
-            $this->fail("2 shouldn't be equals to three - as Integer");
-        } catch (BuildException be) {
-            $this->assertTrue(be.getException() instanceof AssertionFailedError);
-        }
-        ih.setAttribute(p, this, "ten", "2");
-        try {
-            ih.setAttribute(p, this, "ten", "3");
-            $this->fail(projectBasedir+"2 shouldn't be equals to "+projectBasedir+"3");
-        } catch (BuildException be) {
-            $this->assertTrue(be.getException() instanceof AssertionFailedError);
-        }
-        ih.setAttribute(p, this, "eleven", "2");
-        try {
-            ih.setAttribute(p, this, "eleven", "on");
-            $this->fail("on shouldn't be false");
-        } catch (BuildException be) {
-            $this->assertTrue(be.getException() instanceof AssertionFailedError);
-        }
-        ih.setAttribute(p, this, "twelve", "2");
-        try {
-            ih.setAttribute(p, this, "twelve", "on");
-            $this->fail("on shouldn't be false");
-        } catch (BuildException be) {
-            $this->assertTrue(be.getException() instanceof AssertionFailedError);
-        }
-        ih.setAttribute(p, this, "thirteen", "org.apache.tools.ant.Project");
-        try {
-            ih.setAttribute(p, this, "thirteen", "org.apache.tools.ant.ProjectHelper");
-            $this->fail("org.apache.tools.ant.Project shouldn't be equal to org.apache.tools.ant.ProjectHelper");
-        } catch (BuildException be) {
-            $this->assertTrue(be.getException() instanceof AssertionFailedError);
-        }
-        try {
-            ih.setAttribute(p, this, "thirteen", "org.apache.tools.ant.Project2");
-            $this->fail("org.apache.tools.ant.Project2 doesn't exist");
-        } catch (BuildException be) {
-            $this->assertTrue(be.getException() instanceof ClassNotFoundException);
-        }
-        ih.setAttribute(p, this, "fourteen", "2");
-        try {
-            ih.setAttribute(p, this, "fourteen", "on");
-            $this->fail("2 shouldn't be equals to three - as StringBuffer");
-        } catch (BuildException be) {
-            $this->assertTrue(be.getException() instanceof AssertionFailedError);
-        }
-        ih.setAttribute(p, this, "fifteen", "abcd");
-        try {
-            ih.setAttribute(p, this, "fifteen", "on");
-            $this->fail("o shouldn't be equal to a");
-        } catch (BuildException be) {
-            $this->assertTrue(be.getException() instanceof AssertionFailedError);
-        }
-        ih.setAttribute(p, this, "sixteen", "abcd");
-        try {
-            ih.setAttribute(p, this, "sixteen", "on");
-            $this->fail("o shouldn't be equal to a");
-        } catch (BuildException be) {
-            $this->assertTrue(be.getException() instanceof AssertionFailedError);
-        }
-        ih.setAttribute(p, this, "seventeen", "17");
-        try {
-            ih.setAttribute(p, this, "seventeen", "3");
-            $this->fail("17 shouldn't be equals to three");
-        } catch (BuildException be) {
-            $this->assertTrue(be.getException() instanceof AssertionFailedError);
-        }
-        ih.setAttribute(p, this, "eightteen", "18");
-        try {
-            ih.setAttribute(p, this, "eightteen", "3");
-            $this->fail("18 shouldn't be equals to three");
-        } catch (BuildException be) {
-            $this->assertTrue(be.getException() instanceof AssertionFailedError);
-        }
-        ih.setAttribute(p, this, "nineteen", "19");
-        try {
-            ih.setAttribute(p, this, "nineteen", "3");
-            $this->fail("19 shouldn't be equals to three");
-        } catch (BuildException be) {
-            $this->assertTrue(be.getException() instanceof AssertionFailedError);
-        }
-    }
-
-    public void testGetAttributes() {
-        Hashtable h = new Hashtable();
-        h.put("seven", java.lang.String.class);
-        h.put("eight", java.lang.Integer.TYPE);
-        h.put("nine", java.lang.Integer.class);
-        h.put("ten", java.io.File.class);
-        h.put("eleven", java.lang.Boolean.TYPE);
-        h.put("twelve", java.lang.Boolean.class);
-        h.put("thirteen", java.lang.Class.class);
-        h.put("fourteen", java.lang.StringBuffer.class);
-        h.put("fifteen", java.lang.Character.TYPE);
-        h.put("sixteen", java.lang.Character.class);
-        h.put("seventeen", java.lang.Byte.TYPE);
-        h.put("eightteen", java.lang.Short.TYPE);
-        h.put("nineteen", java.lang.Double.TYPE);
-
-        h.put("name", java.lang.String.class);
-
-        IntrospectionHelper $ih = IntrospectionHelper::getHelper(get_class($this));
-        Enumeration enum = ih.getAttributes();
-        while (enum.hasMoreElements()) {
-            String name = (String) enum.nextElement();
-            Class expect = (Class) h.get(name);
-            assertNotNull("Support for "+name+" in IntrospectionHelperTest?",
-                          expect);
-            $this->assertEquals("Type of "+name, expect, ih.getAttributeType(name));
-            h.remove(name);
-        }
-        h.remove("name");
-        $this->assertTrue("Found all", h.isEmpty());
-    }
-
-    public function setTwo($s) {
-        return 0;
-    }
-
-    public void setThree() {}
-
-    public void setFour(String s1, String s2) {}
-
-    public void setFive(String[] s) {}
-
-    public void setSix(Project p) {}
-
-    public void setSeven(String s) {
-        $this->assertEquals("2", s);
-    }
-
-    public void setEight(int i) {
-        $this->assertEquals(2, i);
-    }
-
-    public void setNine(Integer i) {
-        $this->assertEquals(2, i.intValue());
-    }
-
-    public void setTen(File f) {
-        if (Os.isFamily("unix")) { 
-            $this->assertEquals(projectBasedir+"2", f.getAbsolutePath());
-        } else if (Os.isFamily("netware")) {
-            $this->assertEquals(projectBasedir+"2", f.getAbsolutePath().toLowerCase(Locale.US));
-        } else {
-            $this->assertEquals(":"+projectBasedir+"2", f.getAbsolutePath().toLowerCase(Locale.US).substring(1));
-        }
-    }
-
-    public void setEleven(boolean b) {
-        $this->assertTrue(!b);
-    }
-
-    public void setTwelve(Boolean b) {
-        $this->assertTrue(!b.booleanValue());
-    }
-
-    public void setThirteen(Class c) {
-        $this->assertEquals(Project.class, c);
-    }
-
-    public void setFourteen(StringBuffer sb) {
-        $this->assertEquals("2", sb.toString());
-    }
-
-    public void setFifteen(char c) {
-        $this->assertEquals(c, 'a');
-    }
-
-    public void setSixteen(Character c) {
-        $this->assertEquals(c.charValue(), 'a');
-    }
-
-    public void setSeventeen(byte b) {
-        $this->assertEquals(17, b);
-    }
-
-    public void setEightteen(short s) {
-        $this->assertEquals(18, s);
-    }
-
-    public void setNineteen(double d) {
-        $this->assertEquals(19, d, 1e-6);
-    }
-    */
-}// IntrospectionHelperTest
-
-// These are sample project components
-
-class IHProjectComponent {
-
-    public function addText($text) {        
-    }
-    
-    public function createOne() {
-        return "test";
-    }    
-}
-
-
-// These classes force failure
-// 
-
-class IHCreatorFail1 {
-    /**
-     * cannot take param!
-     */
-    function createBlah($param) {    
-    }
-}
-
-class IHCreatorFail2 {
-
-    /**
-     * no class hint!
-     */
-    function addBlah($blah) {
-    }
-}
-
-class IHCreatorFail3 {
-
-    /**
-     * no class hint!
-     */
-    function addConfiguredBlah($blah) {
-    }    
-}
-
-
-class IHFail4 {
-
-    /**
-     * 2 params!
-     */
-    function setBlah($blah, $blah2) {
-    }
-}
-
-class IHFail5 {
-
-    /**
-     * no params!
-     */
-    function setBlah() {
-    }
-    
-}
->>>>>>> ee602091
+}