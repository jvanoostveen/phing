--- conflicted
+++ resolved
@@ -1,139 +1,3 @@
-<<<<<<< HEAD
-<?php
-/**
- * $Id$
- *
- * THIS SOFTWARE IS PROVIDED BY THE COPYRIGHT HOLDERS AND CONTRIBUTORS
- * "AS IS" AND ANY EXPRESS OR IMPLIED WARRANTIES, INCLUDING, BUT NOT
- * LIMITED TO, THE IMPLIED WARRANTIES OF MERCHANTABILITY AND FITNESS FOR
- * A PARTICULAR PURPOSE ARE DISCLAIMED. IN NO EVENT SHALL THE COPYRIGHT
- * OWNER OR CONTRIBUTORS BE LIABLE FOR ANY DIRECT, INDIRECT, INCIDENTAL,
- * SPECIAL, EXEMPLARY, OR CONSEQUENTIAL DAMAGES (INCLUDING, BUT NOT
- * LIMITED TO, PROCUREMENT OF SUBSTITUTE GOODS OR SERVICES; LOSS OF USE,
- * DATA, OR PROFITS; OR BUSINESS INTERRUPTION) HOWEVER CAUSED AND ON ANY
- * THEORY OF LIABILITY, WHETHER IN CONTRACT, STRICT LIABILITY, OR TORT
- * (INCLUDING NEGLIGENCE OR OTHERWISE) ARISING IN ANY WAY OUT OF THE USE
- * OF THIS SOFTWARE, EVEN IF ADVISED OF THE POSSIBILITY OF SUCH DAMAGE.
- *
- * This software consists of voluntary contributions made by many individuals
- * and is licensed under the LGPL. For more information please see
- * <http://phing.info>.
- */
-
-namespace phing::util;
-use phing::BuildException;
-use phing::system::io::File;
-
-/**
- * Extended file stream wrapper class which auto-creates directories
- *
- * @author Michiel Rook <michiel.rook@gmail.com>
- * @version $Id$
- * @package phing.util
- */
-class ExtendedFileStream
-{
-	private $fp = NULL;
-
-	static function registerStream()
-	{
-		if (!in_array("efile", stream_get_wrappers()))
-		{
-			stream_wrapper_register("efile", __NAMESPACE__ . "::ExtendedFileStream");
-		}
-	}
-
-	private function createDirectories($path)
-	{
-		$f = new File($path);
-		if (!$f->exists()) {
-			$f->mkdirs();
-		}
-	}
-
-	function stream_open($path, $mode, $options, &$opened_path)
-	{
-		/** Small fix for Windows */
-		if ($path[8] == DIRECTORY_SEPARATOR)
-		{
-			$filepath = substr($path, 7);
-		}
-		else
-		{
-			$filepath = substr($path, 8);
-		}
-			
-		$this->createDirectories(dirname($filepath));
-			
-		$this->fp = fopen($filepath, $mode);
-			
-		return true;
-	}
-
-	function stream_close()
-	{
-		fclose($this->fp);
-		$this->fp = NULL;
-	}
-
-	function stream_read($count)
-	{
-		return fread($this->fp, $count);
-	}
-
-	function stream_write($data)
-	{
-		return fwrite($this->fp, $data);
-	}
-
-	function stream_eof()
-	{
-		return feof($this->fp);
-	}
-
-	function stream_tell()
-	{
-		return ftell($this->fp);
-	}
-
-	function stream_seek($offset, $whence)
-	{
-		return fseek($this->fp, $offset, $whence);
-	}
-
-	function stream_flush()
-	{
-		return fflush($this->fp);
-	}
-
-	function stream_stat()
-	{
-		return fstat($this->fp);
-	}
-
-	function unlink($path)
-	{
-		return FALSE;
-	}
-
-	function rename($path_from, $path_to)
-	{
-		return FALSE;
-	}
-
-	function mkdir($path, $mode, $options)
-	{
-		return FALSE;
-	}
-
-	function rmdir($path, $options)
-	{
-		return FALSE;
-	}
-};
-
-?>
-=======
 <?php
 
 	include_once 'phing/system/io/PhingFile.php';
@@ -270,4 +134,3 @@
 			return FALSE;
 		}		
 	};
->>>>>>> ee602091
