<<<<<<< HEAD
<?php
/* 
 *  $Id$
 *
 * THIS SOFTWARE IS PROVIDED BY THE COPYRIGHT HOLDERS AND CONTRIBUTORS
 * "AS IS" AND ANY EXPRESS OR IMPLIED WARRANTIES, INCLUDING, BUT NOT
 * LIMITED TO, THE IMPLIED WARRANTIES OF MERCHANTABILITY AND FITNESS FOR
 * A PARTICULAR PURPOSE ARE DISCLAIMED. IN NO EVENT SHALL THE COPYRIGHT
 * OWNER OR CONTRIBUTORS BE LIABLE FOR ANY DIRECT, INDIRECT, INCIDENTAL,
 * SPECIAL, EXEMPLARY, OR CONSEQUENTIAL DAMAGES (INCLUDING, BUT NOT
 * LIMITED TO, PROCUREMENT OF SUBSTITUTE GOODS OR SERVICES; LOSS OF USE,
 * DATA, OR PROFITS; OR BUSINESS INTERRUPTION) HOWEVER CAUSED AND ON ANY
 * THEORY OF LIABILITY, WHETHER IN CONTRACT, STRICT LIABILITY, OR TORT
 * (INCLUDING NEGLIGENCE OR OTHERWISE) ARISING IN ANY WAY OUT OF THE USE
 * OF THIS SOFTWARE, EVEN IF ADVISED OF THE POSSIBILITY OF SUCH DAMAGE.
 *
 * This software consists of voluntary contributions made by many individuals
 * and is licensed under the LGPL. For more information please see
 * <http://phing.info>. 
 */

namespace phing::util::regexp;
use phing::BuildException;

/**
 * Contains some shared attributes and methods -- and some abstract methods with
 * engine-specific implementations that sub-classes must override.
 * 
 * @author Hans Lellelid <hans@velum.net>
 * @package phing.util.regex
 * @version $Revision: 1.4 $
 */
interface RegexpEngine {
    
    /**
     * Sets whether or not regex operation should ingore case.
     * @param boolean $bit
     * @return void
     */
    public function setIgnoreCase($bit);
    
    /**
     * Returns status of ignore case flag.
     * @return boolean
     */
    public function getIgnoreCase();
    
    /**
     * Matches pattern against source string and sets the matches array.
     * @param string $pattern The regex pattern to match.
     * @param string $source The source string.
     * @param array $matches The array in which to store matches.
     * @return boolean Success of matching operation.
     */
    function match($pattern, $source, &$matches);
    
    /**
     * Matches all patterns in source string and sets the matches array.
     * @param string $pattern The regex pattern to match.
     * @param string $source The source string.
     * @param array $matches The array in which to store matches.
     * @return boolean Success of matching operation.
     */    
    function matchAll($pattern, $source, &$matches);

    /**
     * Replaces $pattern with $replace in $source string.
     * @param string $pattern The regex pattern to match.
     * @param string $replace The string with which to replace matches.
     * @param string $source The source string.
     * @return string The replaced source string.
     */        
    function replace($pattern, $replace, $source);

}

?>
=======
<?php
/* 
 *  $Id$
 *
 * THIS SOFTWARE IS PROVIDED BY THE COPYRIGHT HOLDERS AND CONTRIBUTORS
 * "AS IS" AND ANY EXPRESS OR IMPLIED WARRANTIES, INCLUDING, BUT NOT
 * LIMITED TO, THE IMPLIED WARRANTIES OF MERCHANTABILITY AND FITNESS FOR
 * A PARTICULAR PURPOSE ARE DISCLAIMED. IN NO EVENT SHALL THE COPYRIGHT
 * OWNER OR CONTRIBUTORS BE LIABLE FOR ANY DIRECT, INDIRECT, INCIDENTAL,
 * SPECIAL, EXEMPLARY, OR CONSEQUENTIAL DAMAGES (INCLUDING, BUT NOT
 * LIMITED TO, PROCUREMENT OF SUBSTITUTE GOODS OR SERVICES; LOSS OF USE,
 * DATA, OR PROFITS; OR BUSINESS INTERRUPTION) HOWEVER CAUSED AND ON ANY
 * THEORY OF LIABILITY, WHETHER IN CONTRACT, STRICT LIABILITY, OR TORT
 * (INCLUDING NEGLIGENCE OR OTHERWISE) ARISING IN ANY WAY OUT OF THE USE
 * OF THIS SOFTWARE, EVEN IF ADVISED OF THE POSSIBILITY OF SUCH DAMAGE.
 *
 * This software consists of voluntary contributions made by many individuals
 * and is licensed under the LGPL. For more information please see
 * <http://phing.info>. 
 */

/**
 * Contains some shared attributes and methods -- and some abstract methods with
 * engine-specific implementations that sub-classes must override.
 * 
 * @author Hans Lellelid <hans@velum.net>
 * @package phing.util.regex
 * @version $Revision: 1.4 $
 */
interface RegexpEngine {
    
    /**
     * Sets whether or not regex operation should ingore case.
     * @param boolean $bit
     * @return void
     */
    public function setIgnoreCase($bit);
    
    /**
     * Returns status of ignore case flag.
     * @return boolean
     */
    public function getIgnoreCase();
    
    /**
     * Matches pattern against source string and sets the matches array.
     * @param string $pattern The regex pattern to match.
     * @param string $source The source string.
     * @param array $matches The array in which to store matches.
     * @return boolean Success of matching operation.
     */
    function match($pattern, $source, &$matches);
    
    /**
     * Matches all patterns in source string and sets the matches array.
     * @param string $pattern The regex pattern to match.
     * @param string $source The source string.
     * @param array $matches The array in which to store matches.
     * @return boolean Success of matching operation.
     */    
    function matchAll($pattern, $source, &$matches);

    /**
     * Replaces $pattern with $replace in $source string.
     * @param string $pattern The regex pattern to match.
     * @param string $replace The string with which to replace matches.
     * @param string $source The source string.
     * @return string The replaced source string.
     */        
    function replace($pattern, $replace, $source);

}
>>>>>>> ee602091
<|MERGE_RESOLUTION|>--- conflicted
+++ resolved
@@ -1,82 +1,3 @@
-<<<<<<< HEAD
-<?php
-/* 
- *  $Id$
- *
- * THIS SOFTWARE IS PROVIDED BY THE COPYRIGHT HOLDERS AND CONTRIBUTORS
- * "AS IS" AND ANY EXPRESS OR IMPLIED WARRANTIES, INCLUDING, BUT NOT
- * LIMITED TO, THE IMPLIED WARRANTIES OF MERCHANTABILITY AND FITNESS FOR
- * A PARTICULAR PURPOSE ARE DISCLAIMED. IN NO EVENT SHALL THE COPYRIGHT
- * OWNER OR CONTRIBUTORS BE LIABLE FOR ANY DIRECT, INDIRECT, INCIDENTAL,
- * SPECIAL, EXEMPLARY, OR CONSEQUENTIAL DAMAGES (INCLUDING, BUT NOT
- * LIMITED TO, PROCUREMENT OF SUBSTITUTE GOODS OR SERVICES; LOSS OF USE,
- * DATA, OR PROFITS; OR BUSINESS INTERRUPTION) HOWEVER CAUSED AND ON ANY
- * THEORY OF LIABILITY, WHETHER IN CONTRACT, STRICT LIABILITY, OR TORT
- * (INCLUDING NEGLIGENCE OR OTHERWISE) ARISING IN ANY WAY OUT OF THE USE
- * OF THIS SOFTWARE, EVEN IF ADVISED OF THE POSSIBILITY OF SUCH DAMAGE.
- *
- * This software consists of voluntary contributions made by many individuals
- * and is licensed under the LGPL. For more information please see
- * <http://phing.info>. 
- */
-
-namespace phing::util::regexp;
-use phing::BuildException;
-
-/**
- * Contains some shared attributes and methods -- and some abstract methods with
- * engine-specific implementations that sub-classes must override.
- * 
- * @author Hans Lellelid <hans@velum.net>
- * @package phing.util.regex
- * @version $Revision: 1.4 $
- */
-interface RegexpEngine {
-    
-    /**
-     * Sets whether or not regex operation should ingore case.
-     * @param boolean $bit
-     * @return void
-     */
-    public function setIgnoreCase($bit);
-    
-    /**
-     * Returns status of ignore case flag.
-     * @return boolean
-     */
-    public function getIgnoreCase();
-    
-    /**
-     * Matches pattern against source string and sets the matches array.
-     * @param string $pattern The regex pattern to match.
-     * @param string $source The source string.
-     * @param array $matches The array in which to store matches.
-     * @return boolean Success of matching operation.
-     */
-    function match($pattern, $source, &$matches);
-    
-    /**
-     * Matches all patterns in source string and sets the matches array.
-     * @param string $pattern The regex pattern to match.
-     * @param string $source The source string.
-     * @param array $matches The array in which to store matches.
-     * @return boolean Success of matching operation.
-     */    
-    function matchAll($pattern, $source, &$matches);
-
-    /**
-     * Replaces $pattern with $replace in $source string.
-     * @param string $pattern The regex pattern to match.
-     * @param string $replace The string with which to replace matches.
-     * @param string $source The source string.
-     * @return string The replaced source string.
-     */        
-    function replace($pattern, $replace, $source);
-
-}
-
-?>
-=======
 <?php
 /* 
  *  $Id$
@@ -149,4 +70,3 @@
     function replace($pattern, $replace, $source);
 
 }
->>>>>>> ee602091
