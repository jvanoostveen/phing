--- conflicted
+++ resolved
@@ -180,11 +180,7 @@
     /**
      * Sets the name of the file containing the includes patterns.
      *
-<<<<<<< HEAD
      * @param File|File $includesFile file to fetch the include patterns from.
-=======
-     * @param PhingFile $includesFile file to fetch the include patterns from.
->>>>>>> 23495457
      *
      * @throws \Phing\Exception\BuildException
      */
