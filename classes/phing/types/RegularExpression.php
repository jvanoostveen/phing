<<<<<<< HEAD
<?php
/*
 *  $Id$
 *
 * THIS SOFTWARE IS PROVIDED BY THE COPYRIGHT HOLDERS AND CONTRIBUTORS
 * "AS IS" AND ANY EXPRESS OR IMPLIED WARRANTIES, INCLUDING, BUT NOT
 * LIMITED TO, THE IMPLIED WARRANTIES OF MERCHANTABILITY AND FITNESS FOR
 * A PARTICULAR PURPOSE ARE DISCLAIMED. IN NO EVENT SHALL THE COPYRIGHT
 * OWNER OR CONTRIBUTORS BE LIABLE FOR ANY DIRECT, INDIRECT, INCIDENTAL,
 * SPECIAL, EXEMPLARY, OR CONSEQUENTIAL DAMAGES (INCLUDING, BUT NOT
 * LIMITED TO, PROCUREMENT OF SUBSTITUTE GOODS OR SERVICES; LOSS OF USE,
 * DATA, OR PROFITS; OR BUSINESS INTERRUPTION) HOWEVER CAUSED AND ON ANY
 * THEORY OF LIABILITY, WHETHER IN CONTRACT, STRICT LIABILITY, OR TORT
 * (INCLUDING NEGLIGENCE OR OTHERWISE) ARISING IN ANY WAY OUT OF THE USE
 * OF THIS SOFTWARE, EVEN IF ADVISED OF THE POSSIBILITY OF SUCH DAMAGE.
 *
 * This software consists of voluntary contributions made by many individuals
 * and is licensed under the LGPL. For more information please see
 * <http://phing.info>.
*/

namespace phing::types;
use phing::BuildException;
use phing::Project;

/*
 * A regular expression datatype.  Keeps an instance of the
 * compiled expression for speed purposes.  This compiled
 * expression is lazily evaluated (it is compiled the first
 * time it is needed).  The syntax is the dependent on which
 * regular expression type you are using.
 *
 * @author    <a href="mailto:yl@seasonfive.com">Yannick Lecaillez</a>
 * @version   $Revision: 1.6 $ $Date$
 * @access    public
 * @see       phing.util.regex.RegexMatcher
 * @package   phing.types
*/
class RegularExpression extends DataType {

    private $regexp   = null;
    private $ignoreCase = false;
    
    function __construct() {
        $this->regexp  = new Regexp();
    }

    function setPattern($pattern) {
        $this->regexp->setPattern($pattern);
    }

    function setReplace($replace) {
        $this->regexp->setReplace($replace);
    }
    
    function getPattern($p) {
        if ( $this->isReference() ) {
            $ref = $this->getRef($p);
            return $ref->getPattern($p);
        }
        return $this->regexp->getPattern();
    }

    function getReplace($p) {
        if ( $this->isReference() ) {
            $ref = $this->getRef($p);
            return $ref->getReplace($p);
        }

        return $this->regexp->getReplace();
    }
    
    function setIgnoreCase($bit) {
        $this->regexp->setIgnoreCase($bit);
    }
    
    function getIgnoreCase() {
        return $this->regexp->getIgnoreCase();
    }
    
    function getRegexp(Project $p) {
        if ( $this->isReference() ) {
            $ref = $this->getRef($p);
            return $ref->getRegexp($p);
        }
        return $this->regexp;
    }

    function getRef(Project $p) {
        if ( !$this->checked ) {
            $stk = array();
            array_push($stk, $this);
            $this->dieOnCircularReference($stk, $p);            
        }

        $o = $this->ref->getReferencedObject($p);
        if ( !($o instanceof RegularExpression) ) {
            throw new BuildException($this->ref->getRefId()." doesn't denote a RegularExpression");
        } else {
            return $o;
        }
    }
}

?>
=======
<?php
/*
 *  $Id$
 *
 * THIS SOFTWARE IS PROVIDED BY THE COPYRIGHT HOLDERS AND CONTRIBUTORS
 * "AS IS" AND ANY EXPRESS OR IMPLIED WARRANTIES, INCLUDING, BUT NOT
 * LIMITED TO, THE IMPLIED WARRANTIES OF MERCHANTABILITY AND FITNESS FOR
 * A PARTICULAR PURPOSE ARE DISCLAIMED. IN NO EVENT SHALL THE COPYRIGHT
 * OWNER OR CONTRIBUTORS BE LIABLE FOR ANY DIRECT, INDIRECT, INCIDENTAL,
 * SPECIAL, EXEMPLARY, OR CONSEQUENTIAL DAMAGES (INCLUDING, BUT NOT
 * LIMITED TO, PROCUREMENT OF SUBSTITUTE GOODS OR SERVICES; LOSS OF USE,
 * DATA, OR PROFITS; OR BUSINESS INTERRUPTION) HOWEVER CAUSED AND ON ANY
 * THEORY OF LIABILITY, WHETHER IN CONTRACT, STRICT LIABILITY, OR TORT
 * (INCLUDING NEGLIGENCE OR OTHERWISE) ARISING IN ANY WAY OUT OF THE USE
 * OF THIS SOFTWARE, EVEN IF ADVISED OF THE POSSIBILITY OF SUCH DAMAGE.
 *
 * This software consists of voluntary contributions made by many individuals
 * and is licensed under the LGPL. For more information please see
 * <http://phing.info>.
*/

include_once 'phing/types/DataType.php';
include_once 'phing/Project.php';
include_once 'phing/util/regexp/Regexp.php';

/*
 * A regular expression datatype.  Keeps an instance of the
 * compiled expression for speed purposes.  This compiled
 * expression is lazily evaluated (it is compiled the first
 * time it is needed).  The syntax is the dependent on which
 * regular expression type you are using.
 *
 * @author    <a href="mailto:yl@seasonfive.com">Yannick Lecaillez</a>
 * @version   $Revision: 1.6 $ $Date$
 * @access    public
 * @see       phing.util.regex.RegexMatcher
 * @package   phing.types
*/
class RegularExpression extends DataType {

    private $regexp   = null;
    private $ignoreCase = false;
    
    function __construct() {
        $this->regexp  = new Regexp();
    }

    function setPattern($pattern) {
        $this->regexp->setPattern($pattern);
    }

    function setReplace($replace) {
        $this->regexp->setReplace($replace);
    }
    
    function getPattern($p) {
        if ( $this->isReference() ) {
            $ref = $this->getRef($p);
            return $ref->getPattern($p);
        }
        return $this->regexp->getPattern();
    }

    function getReplace($p) {
        if ( $this->isReference() ) {
            $ref = $this->getRef($p);
            return $ref->getReplace($p);
        }

        return $this->regexp->getReplace();
    }
    
    function setIgnoreCase($bit) {
        $this->regexp->setIgnoreCase($bit);
    }
    
    function getIgnoreCase() {
        return $this->regexp->getIgnoreCase();
    }
    
    function getRegexp(Project $p) {
        if ( $this->isReference() ) {
            $ref = $this->getRef($p);
            return $ref->getRegexp($p);
        }
        return $this->regexp;
    }

    function getRef(Project $p) {
        if ( !$this->checked ) {
            $stk = array();
            array_push($stk, $this);
            $this->dieOnCircularReference($stk, $p);            
        }

        $o = $this->ref->getReferencedObject($p);
        if ( !($o instanceof RegularExpression) ) {
            throw new BuildException($this->ref->getRefId()." doesn't denote a RegularExpression");
        } else {
            return $o;
        }
    }
}

>>>>>>> ee602091
<|MERGE_RESOLUTION|>--- conflicted
+++ resolved
@@ -1,110 +1,3 @@
-<<<<<<< HEAD
-<?php
-/*
- *  $Id$
- *
- * THIS SOFTWARE IS PROVIDED BY THE COPYRIGHT HOLDERS AND CONTRIBUTORS
- * "AS IS" AND ANY EXPRESS OR IMPLIED WARRANTIES, INCLUDING, BUT NOT
- * LIMITED TO, THE IMPLIED WARRANTIES OF MERCHANTABILITY AND FITNESS FOR
- * A PARTICULAR PURPOSE ARE DISCLAIMED. IN NO EVENT SHALL THE COPYRIGHT
- * OWNER OR CONTRIBUTORS BE LIABLE FOR ANY DIRECT, INDIRECT, INCIDENTAL,
- * SPECIAL, EXEMPLARY, OR CONSEQUENTIAL DAMAGES (INCLUDING, BUT NOT
- * LIMITED TO, PROCUREMENT OF SUBSTITUTE GOODS OR SERVICES; LOSS OF USE,
- * DATA, OR PROFITS; OR BUSINESS INTERRUPTION) HOWEVER CAUSED AND ON ANY
- * THEORY OF LIABILITY, WHETHER IN CONTRACT, STRICT LIABILITY, OR TORT
- * (INCLUDING NEGLIGENCE OR OTHERWISE) ARISING IN ANY WAY OUT OF THE USE
- * OF THIS SOFTWARE, EVEN IF ADVISED OF THE POSSIBILITY OF SUCH DAMAGE.
- *
- * This software consists of voluntary contributions made by many individuals
- * and is licensed under the LGPL. For more information please see
- * <http://phing.info>.
-*/
-
-namespace phing::types;
-use phing::BuildException;
-use phing::Project;
-
-/*
- * A regular expression datatype.  Keeps an instance of the
- * compiled expression for speed purposes.  This compiled
- * expression is lazily evaluated (it is compiled the first
- * time it is needed).  The syntax is the dependent on which
- * regular expression type you are using.
- *
- * @author    <a href="mailto:yl@seasonfive.com">Yannick Lecaillez</a>
- * @version   $Revision: 1.6 $ $Date$
- * @access    public
- * @see       phing.util.regex.RegexMatcher
- * @package   phing.types
-*/
-class RegularExpression extends DataType {
-
-    private $regexp   = null;
-    private $ignoreCase = false;
-    
-    function __construct() {
-        $this->regexp  = new Regexp();
-    }
-
-    function setPattern($pattern) {
-        $this->regexp->setPattern($pattern);
-    }
-
-    function setReplace($replace) {
-        $this->regexp->setReplace($replace);
-    }
-    
-    function getPattern($p) {
-        if ( $this->isReference() ) {
-            $ref = $this->getRef($p);
-            return $ref->getPattern($p);
-        }
-        return $this->regexp->getPattern();
-    }
-
-    function getReplace($p) {
-        if ( $this->isReference() ) {
-            $ref = $this->getRef($p);
-            return $ref->getReplace($p);
-        }
-
-        return $this->regexp->getReplace();
-    }
-    
-    function setIgnoreCase($bit) {
-        $this->regexp->setIgnoreCase($bit);
-    }
-    
-    function getIgnoreCase() {
-        return $this->regexp->getIgnoreCase();
-    }
-    
-    function getRegexp(Project $p) {
-        if ( $this->isReference() ) {
-            $ref = $this->getRef($p);
-            return $ref->getRegexp($p);
-        }
-        return $this->regexp;
-    }
-
-    function getRef(Project $p) {
-        if ( !$this->checked ) {
-            $stk = array();
-            array_push($stk, $this);
-            $this->dieOnCircularReference($stk, $p);            
-        }
-
-        $o = $this->ref->getReferencedObject($p);
-        if ( !($o instanceof RegularExpression) ) {
-            throw new BuildException($this->ref->getRefId()." doesn't denote a RegularExpression");
-        } else {
-            return $o;
-        }
-    }
-}
-
-?>
-=======
 <?php
 /*
  *  $Id$
@@ -209,4 +102,3 @@
     }
 }
 
->>>>>>> ee602091
