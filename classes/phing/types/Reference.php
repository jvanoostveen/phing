<<<<<<< HEAD
<?php
/*
 * $Id$
 *
 * THIS SOFTWARE IS PROVIDED BY THE COPYRIGHT HOLDERS AND CONTRIBUTORS
 * "AS IS" AND ANY EXPRESS OR IMPLIED WARRANTIES, INCLUDING, BUT NOT
 * LIMITED TO, THE IMPLIED WARRANTIES OF MERCHANTABILITY AND FITNESS FOR
 * A PARTICULAR PURPOSE ARE DISCLAIMED. IN NO EVENT SHALL THE COPYRIGHT
 * OWNER OR CONTRIBUTORS BE LIABLE FOR ANY DIRECT, INDIRECT, INCIDENTAL,
 * SPECIAL, EXEMPLARY, OR CONSEQUENTIAL DAMAGES (INCLUDING, BUT NOT
 * LIMITED TO, PROCUREMENT OF SUBSTITUTE GOODS OR SERVICES; LOSS OF USE,
 * DATA, OR PROFITS; OR BUSINESS INTERRUPTION) HOWEVER CAUSED AND ON ANY
 * THEORY OF LIABILITY, WHETHER IN CONTRACT, STRICT LIABILITY, OR TORT
 * (INCLUDING NEGLIGENCE OR OTHERWISE) ARISING IN ANY WAY OUT OF THE USE
 * OF THIS SOFTWARE, EVEN IF ADVISED OF THE POSSIBILITY OF SUCH DAMAGE.
 *
 * This software consists of voluntary contributions made by many individuals
 * and is licensed under the LGPL. For more information please see
 * <http://phing.info>. 
 */

namespace phing::types;
use phing::BuildException;

/**
 * Class to hold a reference to another object in the project.
 * @package phing.types
 */
class Reference {

    protected $refid;

    function __construct($id = null) {
        if ($id !== null) {
            $this->setRefId($id);
        }
    }

    function setRefId($id) {
        $this->refid = (string) $id;
    }

    function getRefId() {
        return $this->refid;
    }

    /** returns reference to object in references container of project */
    function getReferencedObject($project) {    
        if ($this->refid === null) {
            throw new BuildException("No reference specified");
        }
        $refs = $project->getReferences();
        $o = @$refs[$this->refid];
        if (!is_object($o)) {       
            throw new BuildException("Reference {$this->refid} not found.");
        }
        return $o;
    }
}
?>
=======
<?php
/*
 * $Id$
 *
 * THIS SOFTWARE IS PROVIDED BY THE COPYRIGHT HOLDERS AND CONTRIBUTORS
 * "AS IS" AND ANY EXPRESS OR IMPLIED WARRANTIES, INCLUDING, BUT NOT
 * LIMITED TO, THE IMPLIED WARRANTIES OF MERCHANTABILITY AND FITNESS FOR
 * A PARTICULAR PURPOSE ARE DISCLAIMED. IN NO EVENT SHALL THE COPYRIGHT
 * OWNER OR CONTRIBUTORS BE LIABLE FOR ANY DIRECT, INDIRECT, INCIDENTAL,
 * SPECIAL, EXEMPLARY, OR CONSEQUENTIAL DAMAGES (INCLUDING, BUT NOT
 * LIMITED TO, PROCUREMENT OF SUBSTITUTE GOODS OR SERVICES; LOSS OF USE,
 * DATA, OR PROFITS; OR BUSINESS INTERRUPTION) HOWEVER CAUSED AND ON ANY
 * THEORY OF LIABILITY, WHETHER IN CONTRACT, STRICT LIABILITY, OR TORT
 * (INCLUDING NEGLIGENCE OR OTHERWISE) ARISING IN ANY WAY OUT OF THE USE
 * OF THIS SOFTWARE, EVEN IF ADVISED OF THE POSSIBILITY OF SUCH DAMAGE.
 *
 * This software consists of voluntary contributions made by many individuals
 * and is licensed under the LGPL. For more information please see
 * <http://phing.info>. 
 */

/** Class to hold a reference to another object in the project.
 * @package phing.types
 */
class Reference {

    protected $refid;

    function __construct($id = null) {
        if ($id !== null) {
            $this->setRefId($id);
        }
    }

    function setRefId($id) {
        $this->refid = (string) $id;
    }

    function getRefId() {
        return $this->refid;
    }

    /** returns reference to object in references container of project */
    function getReferencedObject($project) {    
        if ($this->refid === null) {
            throw new BuildException("No reference specified");
        }
        $refs = $project->getReferences();
        $o = @$refs[$this->refid];
        if (!is_object($o)) {       
            throw new BuildException("Reference {$this->refid} not found.");
        }
        return $o;
    }
}
>>>>>>> ee602091
<|MERGE_RESOLUTION|>--- conflicted
+++ resolved
@@ -1,65 +1,3 @@
-<<<<<<< HEAD
-<?php
-/*
- * $Id$
- *
- * THIS SOFTWARE IS PROVIDED BY THE COPYRIGHT HOLDERS AND CONTRIBUTORS
- * "AS IS" AND ANY EXPRESS OR IMPLIED WARRANTIES, INCLUDING, BUT NOT
- * LIMITED TO, THE IMPLIED WARRANTIES OF MERCHANTABILITY AND FITNESS FOR
- * A PARTICULAR PURPOSE ARE DISCLAIMED. IN NO EVENT SHALL THE COPYRIGHT
- * OWNER OR CONTRIBUTORS BE LIABLE FOR ANY DIRECT, INDIRECT, INCIDENTAL,
- * SPECIAL, EXEMPLARY, OR CONSEQUENTIAL DAMAGES (INCLUDING, BUT NOT
- * LIMITED TO, PROCUREMENT OF SUBSTITUTE GOODS OR SERVICES; LOSS OF USE,
- * DATA, OR PROFITS; OR BUSINESS INTERRUPTION) HOWEVER CAUSED AND ON ANY
- * THEORY OF LIABILITY, WHETHER IN CONTRACT, STRICT LIABILITY, OR TORT
- * (INCLUDING NEGLIGENCE OR OTHERWISE) ARISING IN ANY WAY OUT OF THE USE
- * OF THIS SOFTWARE, EVEN IF ADVISED OF THE POSSIBILITY OF SUCH DAMAGE.
- *
- * This software consists of voluntary contributions made by many individuals
- * and is licensed under the LGPL. For more information please see
- * <http://phing.info>. 
- */
-
-namespace phing::types;
-use phing::BuildException;
-
-/**
- * Class to hold a reference to another object in the project.
- * @package phing.types
- */
-class Reference {
-
-    protected $refid;
-
-    function __construct($id = null) {
-        if ($id !== null) {
-            $this->setRefId($id);
-        }
-    }
-
-    function setRefId($id) {
-        $this->refid = (string) $id;
-    }
-
-    function getRefId() {
-        return $this->refid;
-    }
-
-    /** returns reference to object in references container of project */
-    function getReferencedObject($project) {    
-        if ($this->refid === null) {
-            throw new BuildException("No reference specified");
-        }
-        $refs = $project->getReferences();
-        $o = @$refs[$this->refid];
-        if (!is_object($o)) {       
-            throw new BuildException("Reference {$this->refid} not found.");
-        }
-        return $o;
-    }
-}
-?>
-=======
 <?php
 /*
  * $Id$
@@ -115,4 +53,3 @@
         return $o;
     }
 }
->>>>>>> ee602091
