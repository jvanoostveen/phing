<?php

/*
 *  $Id$
 *
 * THIS SOFTWARE IS PROVIDED BY THE COPYRIGHT HOLDERS AND CONTRIBUTORS
 * "AS IS" AND ANY EXPRESS OR IMPLIED WARRANTIES, INCLUDING, BUT NOT
 * LIMITED TO, THE IMPLIED WARRANTIES OF MERCHANTABILITY AND FITNESS FOR
 * A PARTICULAR PURPOSE ARE DISCLAIMED. IN NO EVENT SHALL THE COPYRIGHT
 * OWNER OR CONTRIBUTORS BE LIABLE FOR ANY DIRECT, INDIRECT, INCIDENTAL,
 * SPECIAL, EXEMPLARY, OR CONSEQUENTIAL DAMAGES (INCLUDING, BUT NOT
 * LIMITED TO, PROCUREMENT OF SUBSTITUTE GOODS OR SERVICES; LOSS OF USE,
 * DATA, OR PROFITS; OR BUSINESS INTERRUPTION) HOWEVER CAUSED AND ON ANY
 * THEORY OF LIABILITY, WHETHER IN CONTRACT, STRICT LIABILITY, OR TORT
 * (INCLUDING NEGLIGENCE OR OTHERWISE) ARISING IN ANY WAY OUT OF THE USE
 * OF THIS SOFTWARE, EVEN IF ADVISED OF THE POSSIBILITY OF SUCH DAMAGE.
 *
 * This software consists of voluntary contributions made by many individuals
 * and is licensed under the LGPL. For more information please see
 * <http://phing.info>. 
 */

require_once "phing/Task.php";

/**
 * Generates symlinks based on a target / link combination.
 * Can also symlink contents of a directory, individually
 *
 * Single target symlink example:
 * <code>
 *     <symlink target="/some/shared/file" link="${project.basedir}/htdocs/my_file" />
 * </code>
 *
 * Symlink entire contents of directory
 *
 * This will go through the contents of "/my/shared/library/*"
 * and create a symlink for each entry into ${project.basedir}/library/
 * <code>
 *     <symlink link="${project.basedir}/library">
 *         <fileset dir="/my/shared/library">
 *             <include name="*" />
 *         </fileset>
 *     </symlink>
 * </code>
 * 
 * @author Andrei Serdeliuc <andrei@serdeliuc.ro>
 * @extends Task
 * @version $ID$
 * @package phing.tasks.ext
 */
class SymlinkTask extends Task
{
    /**
     * What we're symlinking from
     * 
     * (default value: null)
     * 
     * @var string
     * @access private
     */
    private $_target = null;
    
    /**
     * Symlink location
     * 
     * (default value: null)
     * 
     * @var string
     * @access private
     */
    private $_link = null;
    
    /**
     * Collection of filesets
     * Used when linking contents of a directory
     * 
     * (default value: array())
     * 
     * @var array
     * @access private
     */
    private $_filesets = array();
    
    /** Whether to override existing links.
     * @var boolean
     */
    protected $overwrite = false;
    
    /**
     * Whether to override the symlink if it exists but points
     * to a different location
     *
     * (default value: false)
     *
     * @var boolean
     * @access private
     */
    private $_overwrite = false;

    /**
     * setter for _target
     * 
     * @access public
     * @param string $target
     * @return void
     */
    public function setTarget($target)
    {
        $this->_target = $target;
    }
    
    /**
     * setter for _link
     * 
     * @access public
     * @param string $link
     * @return void
     */
    public function setLink($link)
    {        
        $this->_link = $link;
    }

    /**
     * Set the overwrite flag. 
     *
     * @param  boolean  Overwrite the destination file(s) if it/they already exist
     * @return void
     * @access public
     */
    public function setOverwrite($bool) {
        $this->overwrite = Boolean::cast($bool);
    }
    
    /**
     * creator for _filesets
     * 
     * @access public
     * @return FileSet
     */
    public function createFileset()
    {
        $num = array_push($this->_filesets, new FileSet());
        return $this->_filesets[$num-1];
    }

    /**
     * setter for _overwrite
     *
     * @access public
     * @param boolean $overwrite
     * @return void
     */
    public function setOverwrite($overwrite)
    {
        $this->_overwrite = $overwrite;
    }

    /**
     * getter for _target
     * 
     * @access public
     * @return string
     */
    public function getTarget()
    {
        if($this->_target === null) {
            throw new BuildException('Target not set');
        }
        
        return $this->_target;
    }
    
    /**
     * getter for _link
     * 
     * @access public
     * @return string
     */
    public function getLink()
    {
        if($this->_link === null) {
            throw new BuildException('Link not set');
        }
        
        return $this->_link;
    }
    
    /**
     * getter for _filesets
     * 
     * @access public
     * @return array
     */
    public function getFilesets()
    {
        return $this->_filesets;
    }

    /**
     * getter for _overwrite
     *
     * @access public
     * @return boolean
     */
    public function getOverwrite()
    {
        return $this->_overwrite;
    }

    /**
     * Generates an array of directories / files to be linked
     * If _filesets is empty, returns getTarget()
     * 
     * @access protected
     * @return array|string
     */
    protected function getMap()
    {
        $fileSets = $this->getFilesets();
        
        // No filesets set
        // We're assuming single file / directory
        if(empty($fileSets)) {
            return $this->getTarget();
        }
    
        $targets = array();
        
        foreach($fileSets as $fs) {
            if(!($fs instanceof FileSet)) {
                continue;
            }
            
            // We need a directory to store the links
            if(!is_dir($this->getLink())) {
                throw new BuildException('Link must be an existing directory when using fileset');
            }
            
            $fromDir = $fs->getDir($this->getProject())->getAbsolutePath();

            if(!is_dir($fromDir)) {
                $this->log('Directory doesn\'t exist: ' . $fromDir, Project::MSG_WARN);
                continue;
            }
            
            $fsTargets = array();
            
            $ds = $fs->getDirectoryScanner($this->getProject());
            
            $fsTargets = array_merge(
                $fsTargets,
                $ds->getIncludedDirectories(),
                $ds->getIncludedFiles()
            );
            
            // Add each target to the map
            foreach($fsTargets as $target) {
                if(!empty($target)) {
                    $targets[$target] = $fromDir . DIRECTORY_SEPARATOR . $target;
                }
            }
        }
        
        return $targets;
    }
    
    /**
     * Main entry point for task
     * 
     * @access public
     * @return bool
     */
    public function main()
    {
        $map = $this->getMap();
        
        // Single file symlink
        if(is_string($map)) {
            return $this->symlink($map, $this->getLink());
        }
        
        // Multiple symlinks
        foreach($map as $name => $targetPath) {
            $this->symlink($targetPath, $this->getLink() . DIRECTORY_SEPARATOR . $name);
        }
        
        return true;
    }
    
    /**
     * Create the actual link
     * 
     * @access protected
     * @param string $target
     * @param string $link
     * @return bool
     */
    protected function symlink($target, $link)
    {
<<<<<<< HEAD
        if(file_exists($link)) {
        	if ($this->overwrite)
        		unlink($link);
        	else {
            	$this->log('Link exists: ' . $link, Project::MSG_ERR);
            	return false;
        	}
=======
        if (file_exists($link)) {
            if (!is_link($link)) {
                $this->log('File exists: ' . $link, Project::MSG_ERR);
                return false;
            }

            if (readlink($link) == $target || !$this->getOverwrite()) {
                $this->log('Link exists: ' . $link, Project::MSG_ERR);
                return false;
            }

            unlink($link);
>>>>>>> 2baac48f
        }
    
        $fs = FileSystem::getFileSystem();
        
        $this->log('Linking: ' . $target . ' to ' . $link, Project::MSG_INFO);
        
        return $fs->symlink($target, $link);
    }
}<|MERGE_RESOLUTION|>--- conflicted
+++ resolved
@@ -81,11 +81,6 @@
      */
     private $_filesets = array();
     
-    /** Whether to override existing links.
-     * @var boolean
-     */
-    protected $overwrite = false;
-    
     /**
      * Whether to override the symlink if it exists but points
      * to a different location
@@ -129,7 +124,7 @@
      * @access public
      */
     public function setOverwrite($bool) {
-        $this->overwrite = Boolean::cast($bool);
+        $this->_overwrite = Boolean::cast($bool);
     }
     
     /**
@@ -142,18 +137,6 @@
     {
         $num = array_push($this->_filesets, new FileSet());
         return $this->_filesets[$num-1];
-    }
-
-    /**
-     * setter for _overwrite
-     *
-     * @access public
-     * @param boolean $overwrite
-     * @return void
-     */
-    public function setOverwrite($overwrite)
-    {
-        $this->_overwrite = $overwrite;
     }
 
     /**
@@ -298,15 +281,6 @@
      */
     protected function symlink($target, $link)
     {
-<<<<<<< HEAD
-        if(file_exists($link)) {
-        	if ($this->overwrite)
-        		unlink($link);
-        	else {
-            	$this->log('Link exists: ' . $link, Project::MSG_ERR);
-            	return false;
-        	}
-=======
         if (file_exists($link)) {
             if (!is_link($link)) {
                 $this->log('File exists: ' . $link, Project::MSG_ERR);
@@ -319,7 +293,6 @@
             }
 
             unlink($link);
->>>>>>> 2baac48f
         }
     
         $fs = FileSystem::getFileSystem();
