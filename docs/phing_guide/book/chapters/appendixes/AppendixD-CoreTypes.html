--- conflicted
+++ resolved
@@ -91,9 +91,8 @@
 	</h2>
 
 	<p>
-<<<<<<< HEAD
-		Filesets offer a easy and straigtforward way to include files. You can
-		include/exclude files in/from a fileset using the <em>&lt;include&gt;</em>/<em>&lt;exclude&gt;</em>
+		FileSets offer an easy and straightforward way to include files. The tag supports <a href="AppendixD4-CoreSelectors.html">Selectors</a> and <a href="#PatternSet">PatternSets</a>.
+		Additionally, you can include/exclude files in/from a fileset using the <em>&lt;include&gt;</em>/<em>&lt;exclude&gt;</em>
 		tags. </p>
 	<p>
 		In patterns, one asterisk (<strong>*</strong>) maps to a part of
@@ -103,13 +102,6 @@
 		may include above the &quot;border&quot; of the directory separator. </p>
 	<p>
 		The dot (<strong>.</strong>) matches only the root directory of the fileset. 
-=======
-		FileSets offer an easy and straightforward way to include files. The tag supports <a href="AppendixD4-CoreSelectors.html">Selectors</a> and <a href="#PatternSet">PatternSets</a>.
-		Additionally, you can include/exclude files in/from a fileset using the <em>&lt;include&gt;</em>/<em>&lt;exclude&gt;</em>
-		tags. In patterns, one asterisk (<strong>*</strong>) maps to a part of
-		a file/directory name within a directory level. Two asterisks (<strong>**</strong>)
-		may include above the &quot;border&quot; of the directory separator.
->>>>>>> 92263219
 	</p>
 	<p>There is one "shorthand": if a pattern ends with / or \, then ** is appended, 
 	effectively matching all files and directories under the directory provided.</p>
