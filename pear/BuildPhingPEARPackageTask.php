<<<<<<< HEAD
<?php
/*
 *  $Id$
 *
 * THIS SOFTWARE IS PROVIDED BY THE COPYRIGHT HOLDERS AND CONTRIBUTORS
 * "AS IS" AND ANY EXPRESS OR IMPLIED WARRANTIES, INCLUDING, BUT NOT
 * LIMITED TO, THE IMPLIED WARRANTIES OF MERCHANTABILITY AND FITNESS FOR
 * A PARTICULAR PURPOSE ARE DISCLAIMED. IN NO EVENT SHALL THE COPYRIGHT
 * OWNER OR CONTRIBUTORS BE LIABLE FOR ANY DIRECT, INDIRECT, INCIDENTAL,
 * SPECIAL, EXEMPLARY, OR CONSEQUENTIAL DAMAGES (INCLUDING, BUT NOT
 * LIMITED TO, PROCUREMENT OF SUBSTITUTE GOODS OR SERVICES; LOSS OF USE,
 * DATA, OR PROFITS; OR BUSINESS INTERRUPTION) HOWEVER CAUSED AND ON ANY
 * THEORY OF LIABILITY, WHETHER IN CONTRACT, STRICT LIABILITY, OR TORT
 * (INCLUDING NEGLIGENCE OR OTHERWISE) ARISING IN ANY WAY OUT OF THE USE
 * OF THIS SOFTWARE, EVEN IF ADVISED OF THE POSSIBILITY OF SUCH DAMAGE.
 *
 * This software consists of voluntary contributions made by many individuals
 * and is licensed under the LGPL. For more information please see
 * <http://phing.info>.
 */





/**
 *
 * @author   Hans Lellelid <hans@xmpl.org>
 * @package  phing.tasks.ext
 * @version  $Revision$
 */
class BuildPhingPEARPackageTask extends MatchingTask {

    /** Base directory for reading files. */
    private $dir;

	private $version;
	private $state = 'alpha';
	private $notes;
	
	private $filesets = array();
	
    /** Package file */
    private $packageFile;

    public function init() {
        include_once 'PEAR/PackageFileManager2.php';
        if (!class_exists('PEAR_PackageFileManager2')) {
            throw new BuildException("You must have installed PEAR_PackageFileManager2 (PEAR_PackageFileManager >= 1.6.0) in order to create a PEAR package.xml file.");
        }
    }

    private function setOptions($pkg){

		$options['baseinstalldir'] = 'phing';
        $options['packagedirectory'] = $this->dir->getAbsolutePath();

        if (empty($this->filesets)) {
			throw new BuildException("You must use a <fileset> tag to specify the files to include in the package.xml");
		}

		$options['filelistgenerator'] = 'Fileset';

		// Some PHING-specific options needed by our Fileset reader
		$options['phing_project'] = $this->getProject();
		$options['phing_filesets'] = $this->filesets;
		
		if ($this->packageFile !== null) {
            // create one w/ full path
            $f = new File($this->packageFile->getAbsolutePath());
            $options['packagefile'] = $f->getName();
            // must end in trailing slash
            $options['outputdirectory'] = $f->getParent() . DIRECTORY_SEPARATOR;
            $this->log("Creating package file: " . $f->getPath(), PROJECT_MSG_INFO);
        } else {
            $this->log("Creating [default] package.xml file in base directory.", PROJECT_MSG_INFO);
        }
		
		// add install exceptions
		$options['installexceptions'] = array(	'bin/phing.php' => '/',
												'bin/pear-phing' => '/',
												'bin/pear-phing.bat' => '/',
												);

		$options['dir_roles'] = array(	'phing_guide' => 'doc',
										'etc' => 'data',
										'example' => 'doc');

		$options['exceptions'] = array(	'bin/pear-phing.bat' => 'script',
										'bin/pear-phing' => 'script',
										'CREDITS' => 'doc',
										'CHANGELOG' => 'doc',
										'README' => 'doc',
										'TODO' => 'doc');

		$pkg->setOptions($options);

    }

    /**
     * Main entry point.
     * @return void
     */
    public function main() {

        if ($this->dir === null) {
            throw new BuildException("You must specify the \"dir\" attribute for PEAR package task.");
        }

		if ($this->version === null) {
            throw new BuildException("You must specify the \"version\" attribute for PEAR package task.");
        }

		$package = new PEAR_PackageFileManager2();

		$this->setOptions($package);

		// the hard-coded stuff
		$package->setPackage('phing');
		$package->setSummary('PHP5 project build system based on Apache Ant');
		$package->setDescription('PHing Is Not GNU make; it\'s a project build system based on Apache Ant. 
You can do anything with it that you could do with a traditional build system like GNU make, and its use of 
simple XML build files and extensible PHP "task" classes make it an easy-to-use and highly flexible build framework. 
Features include file transformations (e.g. token replacement, XSLT transformation, Smarty template transformations, 
etc.), file system operations, interactive build support, SQL execution, and much more.');
		$package->setChannel('pear.phing.info');
		$package->setPackageType('php');

		$package->setReleaseVersion($this->version);
		$package->setAPIVersion($this->version);
		
		$package->setReleaseStability($this->state);
		$package->setAPIStability($this->state);
		
		$package->setNotes($this->notes);
		
		$package->setLicense('LGPL', 'http://www.gnu.org/licenses/lgpl.html');
		
		// Add package maintainers
		$package->addMaintainer('lead', 'hans', 'Hans Lellelid', 'hans@xmpl.org');
		$package->addMaintainer('lead', 'mrook', 'Michiel Rook', 'michiel.rook@gmail.com');
		
		
		
		// (wow ... this is a poor design ...)
		//
		// note that the order of the method calls below is creating
		// sub-"release" sections which have specific rules.  This replaces
		// the platformexceptions system in the older version of PEAR's package.xml
		//
		// Programmatically, I feel the need to re-iterate that this API for PEAR_PackageFileManager
		// seems really wrong.  Sub-sections should be encapsulated in objects instead of having
		// a "flat" API that does not represent the structure being created....
		
		
		// creating a sub-section for 'windows'
			$package->addRelease();
			$package->setOSInstallCondition('windows');
			$package->addInstallAs('bin/phing.php', 'phing.php');
			$package->addInstallAs('bin/pear-phing.bat', 'phing.bat');
			$package->addIgnoreToRelease('bin/pear-phing');
		
		// creating a sub-section for non-windows
			$package->addRelease();
			//$package->setOSInstallCondition('(*ix|*ux|darwin*|*BSD|SunOS*)');
			$package->addInstallAs('bin/phing.php', 'phing.php');
			$package->addInstallAs('bin/pear-phing', 'phing');
			$package->addIgnoreToRelease('bin/pear-phing.bat');
		

		// "core" dependencies
		$package->setPhpDep('5.3.0');
		$package->setPearinstallerDep('1.4.0');
		
		// "package" dependencies
		$package->addPackageDepWithChannel( 'optional', 'VersionControl_SVN', 'pear.php.net', '0.3.0alpha1');
		$package->addPackageDepWithChannel( 'optional', 'PHPUnit', 'pear.phpunit.de', '2.3.0');
		$package->addPackageDepWithChannel( 'optional', 'PhpDocumentor', 'pear.php.net', '1.3.0RC3');
		$package->addPackageDepWithChannel( 'optional', 'Xdebug', 'pear.php.net', '2.0.0');
		$package->addPackageDepWithChannel( 'optional', 'Archive_Tar', 'pear.php.net', '1.3.0');
		$package->addPackageDepWithChannel( 'optional', 'PEAR_PackageFileManager', 'pear.php.net', '1.5.2');

		// now add the replacements ....
		$package->addReplacement('Phing.php', 'pear-config', '@DATA-DIR@', 'data_dir');
		$package->addReplacement('bin/pear-phing.bat', 'pear-config', '@PHP-BIN@', 'php_bin');
		$package->addReplacement('bin/pear-phing.bat', 'pear-config', '@BIN-DIR@', 'bin_dir');
		$package->addReplacement('bin/pear-phing.bat', 'pear-config', '@PEAR-DIR@', 'php_dir');
		$package->addReplacement('bin/pear-phing', 'pear-config', '@PHP-BIN@', 'php_bin');
		$package->addReplacement('bin/pear-phing', 'pear-config', '@BIN-DIR@', 'bin_dir');
		$package->addReplacement('bin/pear-phing', 'pear-config', '@PEAR-DIR@', 'php_dir');
		
		// now we run this weird generateContents() method that apparently 
		// is necessary before we can add replacements ... ?
		$package->generateContents();
		
        $e = $package->writePackageFile();

        if (PEAR::isError($e)) {
            throw new BuildException("Unable to write package file.", new Exception($e->getMessage()));
        }

    }

    /**
     * Used by the PEAR_PackageFileManager_FileSet lister.
     * @return array FileSet[]
     */
    public function getFileSets() {
        return $this->filesets;
    }

    // -------------------------------
    // Set properties from XML
    // -------------------------------

    /**
     * Nested creator, creates a FileSet for this task
     *
     * @return FileSet The created fileset object
     */
    function createFileSet() {
        $num = array_push($this->filesets, new FileSet());
        return $this->filesets[$num-1];
    }

	/**
     * Set the version we are building.
     * @param string $v
     * @return void
     */
	public function setVersion($v){
		$this->version = $v;
	}

	/**
     * Set the state we are building.
     * @param string $v
     * @return void
     */
	public function setState($v) {
		$this->state = $v;
	}
	
	/**
	 * Sets release notes field.
	 * @param string $v
	 * @return void
	 */
	public function setNotes($v) {
		$this->notes = $v;
	}
    /**
     * Sets "dir" property from XML.
     * @param File $f
     * @return void
     */
    public function setDir(File $f) {
        $this->dir = $f;
    }

    /**
     * Sets the file to use for generated package.xml
     */
    public function setDestFile(File $f) {
        $this->packageFile = $f;
    }

}


=======
<?php
/*
 *  $Id$
 *
 * THIS SOFTWARE IS PROVIDED BY THE COPYRIGHT HOLDERS AND CONTRIBUTORS
 * "AS IS" AND ANY EXPRESS OR IMPLIED WARRANTIES, INCLUDING, BUT NOT
 * LIMITED TO, THE IMPLIED WARRANTIES OF MERCHANTABILITY AND FITNESS FOR
 * A PARTICULAR PURPOSE ARE DISCLAIMED. IN NO EVENT SHALL THE COPYRIGHT
 * OWNER OR CONTRIBUTORS BE LIABLE FOR ANY DIRECT, INDIRECT, INCIDENTAL,
 * SPECIAL, EXEMPLARY, OR CONSEQUENTIAL DAMAGES (INCLUDING, BUT NOT
 * LIMITED TO, PROCUREMENT OF SUBSTITUTE GOODS OR SERVICES; LOSS OF USE,
 * DATA, OR PROFITS; OR BUSINESS INTERRUPTION) HOWEVER CAUSED AND ON ANY
 * THEORY OF LIABILITY, WHETHER IN CONTRACT, STRICT LIABILITY, OR TORT
 * (INCLUDING NEGLIGENCE OR OTHERWISE) ARISING IN ANY WAY OUT OF THE USE
 * OF THIS SOFTWARE, EVEN IF ADVISED OF THE POSSIBILITY OF SUCH DAMAGE.
 *
 * This software consists of voluntary contributions made by many individuals
 * and is licensed under the LGPL. For more information please see
 * <http://phing.info>.
 */

require_once 'phing/tasks/system/MatchingTask.php';
include_once 'phing/types/FileSet.php';
include_once 'phing/tasks/ext/pearpackage/Fileset.php';

/**
 *
 * @author   Hans Lellelid <hans@xmpl.org>
 * @package  phing.tasks.ext
 * @version  $Revision$
 */
class BuildPhingPEARPackageTask extends MatchingTask {

    /** Base directory for reading files. */
    private $dir;

	private $version;
	private $state = 'stable';
	private $notes;
	
	private $filesets = array();
	
    /** Package file */
    private $packageFile;

    public function init() {
        include_once 'PEAR/PackageFileManager2.php';
        if (!class_exists('PEAR_PackageFileManager2')) {
            throw new BuildException("You must have installed PEAR_PackageFileManager2 (PEAR_PackageFileManager >= 1.6.0) in order to create a PEAR package.xml file.");
        }
    }

    private function setOptions($pkg){

		$options['baseinstalldir'] = 'phing';
        $options['packagedirectory'] = $this->dir->getAbsolutePath();

        if (empty($this->filesets)) {
			throw new BuildException("You must use a <fileset> tag to specify the files to include in the package.xml");
		}

		$options['filelistgenerator'] = 'Fileset';

		// Some PHING-specific options needed by our Fileset reader
		$options['phing_project'] = $this->getProject();
		$options['phing_filesets'] = $this->filesets;
		
		if ($this->packageFile !== null) {
            // create one w/ full path
            $f = new PhingFile($this->packageFile->getAbsolutePath());
            $options['packagefile'] = $f->getName();
            // must end in trailing slash
            $options['outputdirectory'] = $f->getParent() . DIRECTORY_SEPARATOR;
            $this->log("Creating package file: " . $f->getPath(), Project::MSG_INFO);
        } else {
            $this->log("Creating [default] package.xml file in base directory.", Project::MSG_INFO);
        }
		
		// add install exceptions
		$options['installexceptions'] = array(	'bin/phing.php' => '/',
												'bin/pear-phing' => '/',
												'bin/pear-phing.bat' => '/',
												);

		$options['dir_roles'] = array(	'phing_guide' => 'doc',
										'etc' => 'data',
										'example' => 'doc');

		$options['exceptions'] = array(	'bin/pear-phing.bat' => 'script',
										'bin/pear-phing' => 'script',
										'CREDITS' => 'doc',
										'CHANGELOG' => 'doc',
										'README' => 'doc',
										'TODO' => 'doc');

		$pkg->setOptions($options);

    }

    /**
     * Main entry point.
     * @return void
     */
    public function main() {

        if ($this->dir === null) {
            throw new BuildException("You must specify the \"dir\" attribute for PEAR package task.");
        }

		if ($this->version === null) {
            throw new BuildException("You must specify the \"version\" attribute for PEAR package task.");
        }

		$package = new PEAR_PackageFileManager2();

		$this->setOptions($package);

		// the hard-coded stuff
		$package->setPackage('phing');
		$package->setSummary('PHP5 project build system based on Apache Ant');
		$package->setDescription('PHing Is Not GNU make; it\'s a project build system based on Apache Ant. 
You can do anything with it that you could do with a traditional build system like GNU make, and its use of 
simple XML build files and extensible PHP "task" classes make it an easy-to-use and highly flexible build framework. 
Features include file transformations (e.g. token replacement, XSLT transformation, Smarty template transformations, 
etc.), file system operations, interactive build support, SQL execution, and much more.');
		$package->setChannel('pear.phing.info');
		$package->setPackageType('php');

		$package->setReleaseVersion($this->version);
		$package->setAPIVersion($this->version);
		
		$package->setReleaseStability($this->state);
		$package->setAPIStability($this->state);
		
		$package->setNotes($this->notes);
		
		$package->setLicense('LGPL', 'http://www.gnu.org/licenses/lgpl.html');
		
		// Add package maintainers
		$package->addMaintainer('lead', 'hans', 'Hans Lellelid', 'hans@xmpl.org');
		$package->addMaintainer('lead', 'mrook', 'Michiel Rook', 'michiel.rook@gmail.com');
		
		
		
		// (wow ... this is a poor design ...)
		//
		// note that the order of the method calls below is creating
		// sub-"release" sections which have specific rules.  This replaces
		// the platformexceptions system in the older version of PEAR's package.xml
		//
		// Programmatically, I feel the need to re-iterate that this API for PEAR_PackageFileManager
		// seems really wrong.  Sub-sections should be encapsulated in objects instead of having
		// a "flat" API that does not represent the structure being created....
		
		
		// creating a sub-section for 'windows'
			$package->addRelease();
			$package->setOSInstallCondition('windows');
			$package->addInstallAs('bin/phing.php', 'phing.php');
			$package->addInstallAs('bin/pear-phing.bat', 'phing.bat');
			$package->addIgnoreToRelease('bin/pear-phing');
		
		// creating a sub-section for non-windows
			$package->addRelease();
			//$package->setOSInstallCondition('(*ix|*ux|darwin*|*BSD|SunOS*)');
			$package->addInstallAs('bin/phing.php', 'phing.php');
			$package->addInstallAs('bin/pear-phing', 'phing');
			$package->addIgnoreToRelease('bin/pear-phing.bat');
		

		// "core" dependencies
		$package->setPhpDep('5.1.0');
		$package->setPearinstallerDep('1.4.0');
		
		// "package" dependencies
		$package->addPackageDepWithChannel( 'optional', 'VersionControl_SVN', 'pear.php.net', '0.3.0alpha1');
		$package->addPackageDepWithChannel( 'optional', 'PHPUnit', 'pear.phpunit.de', '2.3.0');
		$package->addPackageDepWithChannel( 'optional', 'PhpDocumentor', 'pear.php.net', '1.3.0RC3');
		$package->addPackageDepWithChannel( 'optional', 'Xdebug', 'pear.php.net', '2.0.0beta2');
		$package->addPackageDepWithChannel( 'optional', 'Archive_Tar', 'pear.php.net', '1.3.0');
		$package->addPackageDepWithChannel( 'optional', 'PEAR_PackageFileManager', 'pear.php.net', '1.5.2');

		// now add the replacements ....
		$package->addReplacement('Phing.php', 'pear-config', '@DATA-DIR@', 'data_dir');
		$package->addReplacement('bin/pear-phing.bat', 'pear-config', '@PHP-BIN@', 'php_bin');
		$package->addReplacement('bin/pear-phing.bat', 'pear-config', '@BIN-DIR@', 'bin_dir');
		$package->addReplacement('bin/pear-phing.bat', 'pear-config', '@PEAR-DIR@', 'php_dir');
		$package->addReplacement('bin/pear-phing', 'pear-config', '@PHP-BIN@', 'php_bin');
		$package->addReplacement('bin/pear-phing', 'pear-config', '@BIN-DIR@', 'bin_dir');
		$package->addReplacement('bin/pear-phing', 'pear-config', '@PEAR-DIR@', 'php_dir');
		
		// now we run this weird generateContents() method that apparently 
		// is necessary before we can add replacements ... ?
		$package->generateContents();
		
        $e = $package->writePackageFile();

        if (PEAR::isError($e)) {
            throw new BuildException("Unable to write package file.", new Exception($e->getMessage()));
        }

    }

    /**
     * Used by the PEAR_PackageFileManager_PhingFileSet lister.
     * @return array FileSet[]
     */
    public function getFileSets() {
        return $this->filesets;
    }

    // -------------------------------
    // Set properties from XML
    // -------------------------------

    /**
     * Nested creator, creates a FileSet for this task
     *
     * @return FileSet The created fileset object
     */
    function createFileSet() {
        $num = array_push($this->filesets, new FileSet());
        return $this->filesets[$num-1];
    }

	/**
     * Set the version we are building.
     * @param string $v
     * @return void
     */
	public function setVersion($v){
		$this->version = $v;
	}

	/**
     * Set the state we are building.
     * @param string $v
     * @return void
     */
	public function setState($v) {
		$this->state = $v;
	}
	
	/**
	 * Sets release notes field.
	 * @param string $v
	 * @return void
	 */
	public function setNotes($v) {
		$this->notes = $v;
	}
    /**
     * Sets "dir" property from XML.
     * @param PhingFile $f
     * @return void
     */
    public function setDir(PhingFile $f) {
        $this->dir = $f;
    }

    /**
     * Sets the file to use for generated package.xml
     */
    public function setDestFile(PhingFile $f) {
        $this->packageFile = $f;
    }

}

>>>>>>> ee602091
<|MERGE_RESOLUTION|>--- conflicted
+++ resolved
@@ -1,4 +1,3 @@
-<<<<<<< HEAD
 <?php
 /*
  *  $Id$
@@ -20,9 +19,9 @@
  * <http://phing.info>.
  */
 
-
-
-
+require_once 'phing/tasks/system/MatchingTask.php';
+include_once 'phing/types/FileSet.php';
+include_once 'phing/tasks/ext/pearpackage/Fileset.php';
 
 /**
  *
@@ -36,7 +35,7 @@
     private $dir;
 
 	private $version;
-	private $state = 'alpha';
+	private $state = 'stable';
 	private $notes;
 	
 	private $filesets = array();
@@ -68,13 +67,13 @@
 		
 		if ($this->packageFile !== null) {
             // create one w/ full path
-            $f = new File($this->packageFile->getAbsolutePath());
+            $f = new PhingFile($this->packageFile->getAbsolutePath());
             $options['packagefile'] = $f->getName();
             // must end in trailing slash
             $options['outputdirectory'] = $f->getParent() . DIRECTORY_SEPARATOR;
-            $this->log("Creating package file: " . $f->getPath(), PROJECT_MSG_INFO);
+            $this->log("Creating package file: " . $f->getPath(), Project::MSG_INFO);
         } else {
-            $this->log("Creating [default] package.xml file in base directory.", PROJECT_MSG_INFO);
+            $this->log("Creating [default] package.xml file in base directory.", Project::MSG_INFO);
         }
 		
 		// add install exceptions
@@ -170,14 +169,14 @@
 		
 
 		// "core" dependencies
-		$package->setPhpDep('5.3.0');
+		$package->setPhpDep('5.1.0');
 		$package->setPearinstallerDep('1.4.0');
 		
 		// "package" dependencies
 		$package->addPackageDepWithChannel( 'optional', 'VersionControl_SVN', 'pear.php.net', '0.3.0alpha1');
 		$package->addPackageDepWithChannel( 'optional', 'PHPUnit', 'pear.phpunit.de', '2.3.0');
 		$package->addPackageDepWithChannel( 'optional', 'PhpDocumentor', 'pear.php.net', '1.3.0RC3');
-		$package->addPackageDepWithChannel( 'optional', 'Xdebug', 'pear.php.net', '2.0.0');
+		$package->addPackageDepWithChannel( 'optional', 'Xdebug', 'pear.php.net', '2.0.0beta2');
 		$package->addPackageDepWithChannel( 'optional', 'Archive_Tar', 'pear.php.net', '1.3.0');
 		$package->addPackageDepWithChannel( 'optional', 'PEAR_PackageFileManager', 'pear.php.net', '1.5.2');
 
@@ -203,7 +202,7 @@
     }
 
     /**
-     * Used by the PEAR_PackageFileManager_FileSet lister.
+     * Used by the PEAR_PackageFileManager_PhingFileSet lister.
      * @return array FileSet[]
      */
     public function getFileSets() {
@@ -252,277 +251,6 @@
 	}
     /**
      * Sets "dir" property from XML.
-     * @param File $f
-     * @return void
-     */
-    public function setDir(File $f) {
-        $this->dir = $f;
-    }
-
-    /**
-     * Sets the file to use for generated package.xml
-     */
-    public function setDestFile(File $f) {
-        $this->packageFile = $f;
-    }
-
-}
-
-
-=======
-<?php
-/*
- *  $Id$
- *
- * THIS SOFTWARE IS PROVIDED BY THE COPYRIGHT HOLDERS AND CONTRIBUTORS
- * "AS IS" AND ANY EXPRESS OR IMPLIED WARRANTIES, INCLUDING, BUT NOT
- * LIMITED TO, THE IMPLIED WARRANTIES OF MERCHANTABILITY AND FITNESS FOR
- * A PARTICULAR PURPOSE ARE DISCLAIMED. IN NO EVENT SHALL THE COPYRIGHT
- * OWNER OR CONTRIBUTORS BE LIABLE FOR ANY DIRECT, INDIRECT, INCIDENTAL,
- * SPECIAL, EXEMPLARY, OR CONSEQUENTIAL DAMAGES (INCLUDING, BUT NOT
- * LIMITED TO, PROCUREMENT OF SUBSTITUTE GOODS OR SERVICES; LOSS OF USE,
- * DATA, OR PROFITS; OR BUSINESS INTERRUPTION) HOWEVER CAUSED AND ON ANY
- * THEORY OF LIABILITY, WHETHER IN CONTRACT, STRICT LIABILITY, OR TORT
- * (INCLUDING NEGLIGENCE OR OTHERWISE) ARISING IN ANY WAY OUT OF THE USE
- * OF THIS SOFTWARE, EVEN IF ADVISED OF THE POSSIBILITY OF SUCH DAMAGE.
- *
- * This software consists of voluntary contributions made by many individuals
- * and is licensed under the LGPL. For more information please see
- * <http://phing.info>.
- */
-
-require_once 'phing/tasks/system/MatchingTask.php';
-include_once 'phing/types/FileSet.php';
-include_once 'phing/tasks/ext/pearpackage/Fileset.php';
-
-/**
- *
- * @author   Hans Lellelid <hans@xmpl.org>
- * @package  phing.tasks.ext
- * @version  $Revision$
- */
-class BuildPhingPEARPackageTask extends MatchingTask {
-
-    /** Base directory for reading files. */
-    private $dir;
-
-	private $version;
-	private $state = 'stable';
-	private $notes;
-	
-	private $filesets = array();
-	
-    /** Package file */
-    private $packageFile;
-
-    public function init() {
-        include_once 'PEAR/PackageFileManager2.php';
-        if (!class_exists('PEAR_PackageFileManager2')) {
-            throw new BuildException("You must have installed PEAR_PackageFileManager2 (PEAR_PackageFileManager >= 1.6.0) in order to create a PEAR package.xml file.");
-        }
-    }
-
-    private function setOptions($pkg){
-
-		$options['baseinstalldir'] = 'phing';
-        $options['packagedirectory'] = $this->dir->getAbsolutePath();
-
-        if (empty($this->filesets)) {
-			throw new BuildException("You must use a <fileset> tag to specify the files to include in the package.xml");
-		}
-
-		$options['filelistgenerator'] = 'Fileset';
-
-		// Some PHING-specific options needed by our Fileset reader
-		$options['phing_project'] = $this->getProject();
-		$options['phing_filesets'] = $this->filesets;
-		
-		if ($this->packageFile !== null) {
-            // create one w/ full path
-            $f = new PhingFile($this->packageFile->getAbsolutePath());
-            $options['packagefile'] = $f->getName();
-            // must end in trailing slash
-            $options['outputdirectory'] = $f->getParent() . DIRECTORY_SEPARATOR;
-            $this->log("Creating package file: " . $f->getPath(), Project::MSG_INFO);
-        } else {
-            $this->log("Creating [default] package.xml file in base directory.", Project::MSG_INFO);
-        }
-		
-		// add install exceptions
-		$options['installexceptions'] = array(	'bin/phing.php' => '/',
-												'bin/pear-phing' => '/',
-												'bin/pear-phing.bat' => '/',
-												);
-
-		$options['dir_roles'] = array(	'phing_guide' => 'doc',
-										'etc' => 'data',
-										'example' => 'doc');
-
-		$options['exceptions'] = array(	'bin/pear-phing.bat' => 'script',
-										'bin/pear-phing' => 'script',
-										'CREDITS' => 'doc',
-										'CHANGELOG' => 'doc',
-										'README' => 'doc',
-										'TODO' => 'doc');
-
-		$pkg->setOptions($options);
-
-    }
-
-    /**
-     * Main entry point.
-     * @return void
-     */
-    public function main() {
-
-        if ($this->dir === null) {
-            throw new BuildException("You must specify the \"dir\" attribute for PEAR package task.");
-        }
-
-		if ($this->version === null) {
-            throw new BuildException("You must specify the \"version\" attribute for PEAR package task.");
-        }
-
-		$package = new PEAR_PackageFileManager2();
-
-		$this->setOptions($package);
-
-		// the hard-coded stuff
-		$package->setPackage('phing');
-		$package->setSummary('PHP5 project build system based on Apache Ant');
-		$package->setDescription('PHing Is Not GNU make; it\'s a project build system based on Apache Ant. 
-You can do anything with it that you could do with a traditional build system like GNU make, and its use of 
-simple XML build files and extensible PHP "task" classes make it an easy-to-use and highly flexible build framework. 
-Features include file transformations (e.g. token replacement, XSLT transformation, Smarty template transformations, 
-etc.), file system operations, interactive build support, SQL execution, and much more.');
-		$package->setChannel('pear.phing.info');
-		$package->setPackageType('php');
-
-		$package->setReleaseVersion($this->version);
-		$package->setAPIVersion($this->version);
-		
-		$package->setReleaseStability($this->state);
-		$package->setAPIStability($this->state);
-		
-		$package->setNotes($this->notes);
-		
-		$package->setLicense('LGPL', 'http://www.gnu.org/licenses/lgpl.html');
-		
-		// Add package maintainers
-		$package->addMaintainer('lead', 'hans', 'Hans Lellelid', 'hans@xmpl.org');
-		$package->addMaintainer('lead', 'mrook', 'Michiel Rook', 'michiel.rook@gmail.com');
-		
-		
-		
-		// (wow ... this is a poor design ...)
-		//
-		// note that the order of the method calls below is creating
-		// sub-"release" sections which have specific rules.  This replaces
-		// the platformexceptions system in the older version of PEAR's package.xml
-		//
-		// Programmatically, I feel the need to re-iterate that this API for PEAR_PackageFileManager
-		// seems really wrong.  Sub-sections should be encapsulated in objects instead of having
-		// a "flat" API that does not represent the structure being created....
-		
-		
-		// creating a sub-section for 'windows'
-			$package->addRelease();
-			$package->setOSInstallCondition('windows');
-			$package->addInstallAs('bin/phing.php', 'phing.php');
-			$package->addInstallAs('bin/pear-phing.bat', 'phing.bat');
-			$package->addIgnoreToRelease('bin/pear-phing');
-		
-		// creating a sub-section for non-windows
-			$package->addRelease();
-			//$package->setOSInstallCondition('(*ix|*ux|darwin*|*BSD|SunOS*)');
-			$package->addInstallAs('bin/phing.php', 'phing.php');
-			$package->addInstallAs('bin/pear-phing', 'phing');
-			$package->addIgnoreToRelease('bin/pear-phing.bat');
-		
-
-		// "core" dependencies
-		$package->setPhpDep('5.1.0');
-		$package->setPearinstallerDep('1.4.0');
-		
-		// "package" dependencies
-		$package->addPackageDepWithChannel( 'optional', 'VersionControl_SVN', 'pear.php.net', '0.3.0alpha1');
-		$package->addPackageDepWithChannel( 'optional', 'PHPUnit', 'pear.phpunit.de', '2.3.0');
-		$package->addPackageDepWithChannel( 'optional', 'PhpDocumentor', 'pear.php.net', '1.3.0RC3');
-		$package->addPackageDepWithChannel( 'optional', 'Xdebug', 'pear.php.net', '2.0.0beta2');
-		$package->addPackageDepWithChannel( 'optional', 'Archive_Tar', 'pear.php.net', '1.3.0');
-		$package->addPackageDepWithChannel( 'optional', 'PEAR_PackageFileManager', 'pear.php.net', '1.5.2');
-
-		// now add the replacements ....
-		$package->addReplacement('Phing.php', 'pear-config', '@DATA-DIR@', 'data_dir');
-		$package->addReplacement('bin/pear-phing.bat', 'pear-config', '@PHP-BIN@', 'php_bin');
-		$package->addReplacement('bin/pear-phing.bat', 'pear-config', '@BIN-DIR@', 'bin_dir');
-		$package->addReplacement('bin/pear-phing.bat', 'pear-config', '@PEAR-DIR@', 'php_dir');
-		$package->addReplacement('bin/pear-phing', 'pear-config', '@PHP-BIN@', 'php_bin');
-		$package->addReplacement('bin/pear-phing', 'pear-config', '@BIN-DIR@', 'bin_dir');
-		$package->addReplacement('bin/pear-phing', 'pear-config', '@PEAR-DIR@', 'php_dir');
-		
-		// now we run this weird generateContents() method that apparently 
-		// is necessary before we can add replacements ... ?
-		$package->generateContents();
-		
-        $e = $package->writePackageFile();
-
-        if (PEAR::isError($e)) {
-            throw new BuildException("Unable to write package file.", new Exception($e->getMessage()));
-        }
-
-    }
-
-    /**
-     * Used by the PEAR_PackageFileManager_PhingFileSet lister.
-     * @return array FileSet[]
-     */
-    public function getFileSets() {
-        return $this->filesets;
-    }
-
-    // -------------------------------
-    // Set properties from XML
-    // -------------------------------
-
-    /**
-     * Nested creator, creates a FileSet for this task
-     *
-     * @return FileSet The created fileset object
-     */
-    function createFileSet() {
-        $num = array_push($this->filesets, new FileSet());
-        return $this->filesets[$num-1];
-    }
-
-	/**
-     * Set the version we are building.
-     * @param string $v
-     * @return void
-     */
-	public function setVersion($v){
-		$this->version = $v;
-	}
-
-	/**
-     * Set the state we are building.
-     * @param string $v
-     * @return void
-     */
-	public function setState($v) {
-		$this->state = $v;
-	}
-	
-	/**
-	 * Sets release notes field.
-	 * @param string $v
-	 * @return void
-	 */
-	public function setNotes($v) {
-		$this->notes = $v;
-	}
-    /**
-     * Sets "dir" property from XML.
      * @param PhingFile $f
      * @return void
      */
@@ -539,4 +267,3 @@
 
 }
 
->>>>>>> ee602091
